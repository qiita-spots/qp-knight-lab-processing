--- conflicted
+++ resolved
@@ -27,15 +27,6 @@
 
 
 class InstrumentUtils():
-<<<<<<< HEAD
-    types = {'A': 'NovaSeq 6000', 'D': 'HiSeq 2500', 'FS': 'iSeq',
-             'K': 'HiSeq 4000', 'LH': 'NovaSeq X Plus', 'M': 'MiSeq',
-             'MN': 'MiniSeq', 'SH': 'MiSeq i100',
-             # SN – RapidRun which is HiSeq 2500
-             'SN': 'RapidRun'}
-
-=======
->>>>>>> 0b13bb6d
     @staticmethod
     def _get_instrument_id(run_directory):
         run_info = join(run_directory, 'RunInfo.xml')
@@ -50,26 +41,9 @@
 
     @staticmethod
     def get_instrument_type(run_directory):
-<<<<<<< HEAD
-        # extract all letters at the beginning of the string, stopping
-        # at the first digit.
-        code = match(r"^(.*?)\d.*",
-                     InstrumentUtils.get_instrument_id(run_directory))
-
-        if code is None:
-            raise ValueError("Could not determine instrument code")
-        else:
-            code = code.group(1)
-
-        _df = IL[IL['machine prefix'] == code]
-        if _df.shape[0] != 1:
-            raise ValueError(f"Instrument code '{code}' is of unknown type")
-        return _df['Machine type'].values[0]
-=======
         instrument_id = InstrumentUtils._get_instrument_id(run_directory)
         return get_model_by_instrument_id(
             instrument_id, model_key=PROFILE_NAME_KEY)
->>>>>>> 0b13bb6d
 
     @staticmethod
     def _get_date(run_directory):
