--- conflicted
+++ resolved
@@ -222,11 +222,8 @@
         # database but job-id: 78901 doesn't exist; however, if we get
         # to here, it means that all steps have run to completion
         # and the system is trying to create the preps.
-<<<<<<< HEAD
-=======
         # Note: Qiita job_id's are UUID in the database and this tests
         # uses 78901 as the job_id so the db complains about the format
->>>>>>> c0230b92
         with self.assertRaisesRegex(RuntimeError, 'invalid input '
                                     'syntax for type uuid: "78901"'):
             wf.execute_pipeline()
@@ -317,11 +314,8 @@
         # database but job-id: 78901 doesn't exist; however, if we get
         # to here, it means that all steps have run to completion
         # and the system is trying to create the preps.
-<<<<<<< HEAD
-=======
         # Note: Qiita job_id's are UUID in the database and this tests
         # uses 78901 as the job_id so the db complains about the format
->>>>>>> c0230b92
         with self.assertRaisesRegex(RuntimeError, 'invalid input '
                                     'syntax for type uuid: "78901"'):
             wf.execute_pipeline()
@@ -352,11 +346,8 @@
         # database but job-id: 78901 doesn't exist; however, if we get
         # to here, it means that all steps have run to completion
         # and the system is trying to create the preps.
-<<<<<<< HEAD
-=======
         # Note: Qiita job_id's are UUID in the database and this tests
         # uses 78901 as the job_id so the db complains about the format
->>>>>>> c0230b92
         with self.assertRaisesRegex(RuntimeError, 'invalid input '
                                     'syntax for type uuid: "78901"'):
             wf.execute_pipeline()
