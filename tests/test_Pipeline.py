import json
import os
from sequence_processing_pipeline.PipelineError import PipelineError
from sequence_processing_pipeline.Pipeline import Pipeline, InstrumentUtils
import unittest
from os import makedirs, walk
from os.path import abspath, basename, join, exists
from functools import partial
import re
from shutil import copy
import pandas as pd
from tempfile import NamedTemporaryFile


class TestPipeline(unittest.TestCase):
    def setUp(self):
        package_root = abspath('./')

        self.path = partial(join, package_root, 'tests', 'data')
        self.good_config_file = join(
            package_root, 'tests', 'configuration.json')
        self.bad_config_file = self.path('bad_configuration.json')
        self.invalid_config_file = 'does/not/exist/configuration.json'
        self.good_run_id = '211021_A00000_0000_SAMPLE'
        # qiita_id is randomly-generated and does not match any known
        # existing qiita job_id.
        self.qiita_id = '077c4da8-74eb-4184-8860-0207f53623be'
        self.invalid_run_id = 'not-sample-sequence-directory'
        self.output_file_path = self.path('output_dir')
        makedirs(self.output_file_path, exist_ok=True)
        self.maxDiff = None
        self.good_sample_sheet_path = self.path('good-sample-sheet.csv')
        self.good_legacy_sheet_path = self.path('mgv90_test_sheet.csv')
        self.mp_sheet_path = self.path('multi-project-sheet.csv')
        self.bad_sample_sheet_path = self.path('duplicate_sample-sample-sheet'
                                               '.csv')
        self.bad_assay_type_path = self.path('bad-sample-sheet-metagenomics'
                                             '.csv')
        self.good_run_dir = self.path(self.good_run_id)
        self.runinfo_file = self.path(self.good_run_id, 'RunInfo.xml')
        self.rtacomplete_file = self.path(self.good_run_id, 'RTAComplete.txt')
        self.good_sheet_w_replicates = self.path('good_sheet_w_replicates.csv')

        # making backups of the files so they can be restored at the end
        self.runinfo_file_bk = self.runinfo_file + '.bk'
        self.rtacomplete_file_bk = self.rtacomplete_file + '.bk'

        copy(self.runinfo_file, self.runinfo_file_bk)
        copy(self.rtacomplete_file, self.rtacomplete_file_bk)

        # most of the tests here were written with the assumption that these
        # files already exist.
        self.create_runinfo_file()
        self.create_rtacomplete_file()

        # read good configuration file at initialization to avoid putting
        # most of the test code within 'with open()' expressions.
        with open(self.good_config_file, 'r') as f:
            self.good_config = json.load(f)

        self.delete_these = []

    def tearDown(self):
        # Pipeline is now the only class aware of these files, hence they
        # can be deleted at the end of testing.
        self.delete_runinfo_file()
        self.delete_rtacomplete_file()
        self.delete_more_files()

        # recovering backups
        copy(self.runinfo_file_bk, self.runinfo_file)
        copy(self.rtacomplete_file_bk, self.rtacomplete_file)
        os.remove(self.runinfo_file_bk)
        os.remove(self.rtacomplete_file_bk)

    def make_runinfo_file_unreadable(self):
        os.chmod(self.runinfo_file, 0o000)

    def make_runinfo_file_readable(self):
        os.chmod(self.runinfo_file, 0o777)

    def create_runinfo_file(self, four_reads=False):
        # since good sample RunInfo.xml files already exist to support
        # other tests, reuse them here.

        f_name = 'RunInfo_Good2.xml' if four_reads else 'RunInfo_Good1.xml'
        copy(join('tests/data/', f_name),
             self.runinfo_file)

    def delete_runinfo_file(self):
        try:
            os.remove(self.runinfo_file)
        except FileNotFoundError:
            # make method idempotent
            pass

    def create_rtacomplete_file(self):
        with open(self.rtacomplete_file, 'w') as f:
            f.write("")

    def delete_rtacomplete_file(self):
        try:
            os.remove(self.rtacomplete_file)
        except FileNotFoundError:
            # make method idempotent
            pass

    def delete_more_files(self):
        for file_path in self.delete_these:
            if exists(file_path):
                # if file no longer exists, that's okay.
                os.remove(file_path)

    def _make_mapping_file(self, output_file_path):
        cols = ('sample_name', 'barcode', 'library_construction_protocol',
                'mastermix_lot', 'sample_plate', 'center_project_name',
                'instrument_model', 'tm1000_8_tool', 'well_id_96',
                'tm50_8_tool', 'tm10_8_tool', 'well_id_384',
                'well_description', 'run_prefix', 'run_date', 'center_name',
                'tm300_8_tool', 'extraction_robot', 'qiita_prep_id',
                'experiment_design_description', 'platform', 'water_lot',
                'project_name', 'pcr_primers', 'sequencing_meth', 'plating',
                'orig_name', 'linker', 'runid', 'target_subfragment', 'primer',
                'primer_plate', 'run_center', 'primer_date', 'target_gene',
                'processing_robot', 'extractionkit_lot')
        rows = [['1.0', ], ['1e-3', ]]
        rows[0].extend(['foo'] * (len(cols) - 1))
        rows[1].extend(['foo'] * (len(cols) - 1))
        df = pd.DataFrame(rows, columns=cols)
        df.to_csv(output_file_path, sep='\t', index=False, header=True)

    def test_make_sif_fname(self):
        exp = '211021_A00000_0000_SAMPLE_StudyA_13059_blanks.tsv'
        obs = Pipeline.make_sif_fname('211021_A00000_0000_SAMPLE',
                                      'StudyA_13059')
        self.assertEqual(exp, obs)

    def test_is_sif_fp(self):
        obs1 = Pipeline.is_sif_fp("/path/to/sifs/211021_A00000_0000_SAMPLE_"
                                  "StudyA_13059_blanks.tsv")
        self.assertTrue(obs1)

        obs2 = Pipeline.is_sif_fp("/path/to/sifs/211021_A00000_0000_SAMPLE_"
                                  "StudyA_13059_lord_of_the.sif")
        self.assertFalse(obs2)

    def test_get_qiita_id_from_sif_fp(self):
        exp = "13059"
        obs = Pipeline.get_qiita_id_from_sif_fp(
            "/path/to/sifs/211021_A00000_0000_SAMPLE_"
            "StudyA_13059_blanks.tsv")
        self.assertEqual(exp, obs)

    def test_validate_mapping_file_numeric_ids(self):
        with NamedTemporaryFile() as tmp:
            self._make_mapping_file(tmp.name)
            exp = ['1.0', '1e-3']
            pipeline = Pipeline(self.good_config_file, self.good_run_id,
                                tmp.name, self.output_file_path, self.qiita_id,
                                Pipeline.AMPLICON_PTYPE)

            # explicitly call _validate_mapping_file() for testing purposes.
            # Note that currently this method was already called once during
            # the Pipeline object's initialization, implying that tmp.name was
            # validated successfully.
            obs_df = pipeline._validate_mapping_file(tmp.name)
            self.assertEqual(list(obs_df['sample_name']), exp)

    def test_get_sample_names_from_sample_sheet(self):
        pipeline = Pipeline(self.good_config_file, self.good_run_id,
                            self.mp_sheet_path,
                            self.output_file_path, self.qiita_id,
                            Pipeline.METAGENOMIC_PTYPE)

        # get all names from all projects in the sample-sheet.
        # get all names in project 'Wisconsin_U19_15445'
        # get all names in project 'Wisconsin_U19_NA_15446'
        # attempt to get names from a project not in the sheet.
        # what happens when the fully-qualified project name is used
        # (includes qiita_id)?
        # get all names in project 'Wisconsin_U19_NA_15446'

        params = [None, 'Wisconsin_U19', 'Wisconsin_U19_NA', 'NotAProject',
                  'Wisconsin_U19_15445', 'Wisconsin_U19_NA_15446']

        exps = [{'3A', '4A', '5B', '6A', '7A', '8A'}, {'3A', '4A', '5B'},
                {'6A', '8A', '7A'}, set(), {'3A', '4A', '5B'},
                {'6A', '8A', '7A'}]

        for param, exp in zip(params, exps):
            obs = set(pipeline._get_sample_names_from_sample_sheet(param))
            self.assertEqual(obs, exp)

    def test_get_orig_names_from_sheet_with_replicates(self):
        pipeline = Pipeline(self.good_config_file, self.good_run_id,
                            self.good_sheet_w_replicates,
                            self.output_file_path, self.qiita_id,
                            Pipeline.METAGENOMIC_PTYPE)

        obs = pipeline.get_orig_names_from_sheet('StudyB_11661')
        exp = {'BLANK.43.12G', 'BLANK.43.12H', 'JBI.KHP.HGL.021',
               'JBI.KHP.HGL.022', 'JBI.KHP.HGL.023', 'JBI.KHP.HGL.024',
               'RMA.KHP.rpoS.Mage.Q97D', 'RMA.KHP.rpoS.Mage.Q97E',
               'RMA.KHP.rpoS.Mage.Q97L', 'RMA.KHP.rpoS.Mage.Q97N'}

        self.assertEqual(set(obs), exp)

    def test_required_file_checks(self):
        # begin this test by deleting the RunInfo.txt file and verifying that
        # Pipeline object will raise an Error.
        self.delete_runinfo_file()

        with self.assertRaisesRegex(PipelineError, "required file 'RunInfo.xml"
                                                   "' is not present."):
            Pipeline(self.good_config_file, self.good_run_id,
                     self.good_sample_sheet_path,
                     self.output_file_path,
                     self.qiita_id, Pipeline.METAGENOMIC_PTYPE)

        # delete RTAComplete.txt and recreate RunInfo.txt file to verify that
        # an Error is raised when only RTAComplete.txt is missing.
        self.delete_rtacomplete_file()
        self.create_runinfo_file()

        with self.assertRaisesRegex(PipelineError, "required file 'RTAComplete"
                                                   ".txt' is not present."):
            Pipeline(self.good_config_file, self.good_run_id,
                     self.good_sample_sheet_path,
                     self.output_file_path,
                     self.qiita_id, Pipeline.METAGENOMIC_PTYPE)

        # make RunInfo.xml file unreadable and verify that Pipeline object
        # raises the expected Error.
        self.create_rtacomplete_file()
        self.make_runinfo_file_unreadable()

        with self.assertRaisesRegex(PipelineError, "RunInfo.xml is present, bu"
                                                   "t not readable"):
            Pipeline(self.good_config_file, self.good_run_id,
                     self.good_sample_sheet_path,
                     self.output_file_path,
                     self.qiita_id, Pipeline.METAGENOMIC_PTYPE)
        self.make_runinfo_file_readable()

    def test_creation(self):
        # Pipeline should assert due to config_file
        with self.assertRaises(PipelineError) as e:
            Pipeline(self.bad_config_file,
                     self.good_run_id,
                     self.good_sample_sheet_path,
                     self.output_file_path,
                     self.qiita_id, Pipeline.METAGENOMIC_PTYPE)

        msg = re.sub(r'not a key in .*?/sequence_processing_pipeline',
                     r'not a key in sequence_processing_pipeline',
                     str(e.exception))
        self.assertEqual(msg, "'search_paths' is not a key in "
                         f"{self.path()}/bad_configuration.json")

        # Pipeline should assert due to Assay having a bad value.
        with self.assertRaisesRegex(
                ValueError, "'Metagenomics' is an unrecognized Assay type"):
            Pipeline(self.good_config_file,
                     self.good_run_id,
                     self.bad_assay_type_path,
                     self.output_file_path,
                     self.qiita_id, Pipeline.METAGENOMIC_PTYPE)

        # Pipeline should assert due to an invalid config file path.
        with self.assertRaises(PipelineError) as e:
            Pipeline(self.invalid_config_file,
                     self.good_run_id,
                     self.good_sample_sheet_path,
                     self.output_file_path,
                     self.qiita_id, Pipeline.METAGENOMIC_PTYPE)

        self.assertEqual(str(e.exception), 'does/not/exist/configuration.json '
                                           'does not exist.')

        # Pipeline should assert on config_file = None
        with self.assertRaises(PipelineError) as e:
            Pipeline(None,
                     self.good_run_id,
                     self.good_sample_sheet_path,
                     self.output_file_path,
                     self.qiita_id, Pipeline.METAGENOMIC_PTYPE)

        self.assertEqual(str(e.exception), 'configuration_file_path cannot be '
                                           'None')

        # Pipeline should assert due to invalid_run_id
        with self.assertRaises(PipelineError) as e:
            Pipeline(self.good_config_file,
                     self.invalid_run_id,
                     self.good_sample_sheet_path,
                     self.output_file_path,
                     self.qiita_id, Pipeline.METAGENOMIC_PTYPE)

        self.assertEqual(str(e.exception), "A run-dir for 'not-sample-sequence"
                                           "-directory' could not be found")

        # Pipeline should assert on run_id = None
        with self.assertRaises(PipelineError) as e:
            Pipeline(self.good_config_file,
                     None,
                     self.good_sample_sheet_path,
                     self.output_file_path,
                     self.qiita_id, Pipeline.METAGENOMIC_PTYPE)

        # Pipeline should assert if config file is not valid JSON.
        # good_sample_sheet_path is obviously not a valid JSON file.
        with self.assertRaisesRegex(PipelineError, "good-sample-sheet.csv is "
                                                   "not a valid json file"):
            Pipeline(self.good_sample_sheet_path,
                     self.good_run_id,
                     self.good_sample_sheet_path,
                     self.output_file_path,
                     self.qiita_id, Pipeline.METAGENOMIC_PTYPE)

        bad_json_file = self.path('configuration_profiles', 'bad.json')
        self.delete_these.append(bad_json_file)

        # test Error returned when root attribute 'profile' does not exist.
        with open(bad_json_file, 'w') as f:
            f.write('{ "not_profile": { "instrument_type": "default", '
                    '"configuration": { "bcl2fastq": { "nodes": 1, "nprocs": '
                    '16, "queue": "qiita", "wallclock_time_in_minutes": 216, '
                    '"modules_to_load": [ "bcl2fastq_2.20.0.422" ], '
                    '"executable_path": "bcl2fastq", '
                    '"per_process_memory_limit": "10gb" } } } }')

        with self.assertRaisesRegex(ValueError, "'profile' is not an attribute"
                                                " in 'tests/data/"
                                                "configuration_profiles/"
                                                "bad.json'"):
            Pipeline(self.good_config_file,
                     self.good_run_id,
                     self.good_sample_sheet_path,
                     self.output_file_path,
                     self.qiita_id, Pipeline.METAGENOMIC_PTYPE)

        # test Error returned when 'instrument_type' does not exist.
        bad_json_file = self.path('configuration_profiles', 'bad.json')

        with open(bad_json_file, 'w') as f:
            f.write('{ "profile": { "not_instrument_type": "default", '
                    '"configuration": { "bcl2fastq": { "nodes": 1, "nprocs": '
                    '16, "queue": "qiita", "wallclock_time_in_minutes": 216, '
                    '"modules_to_load": [ "bcl2fastq_2.20.0.422" ], '
                    '"executable_path": "bcl2fastq", '
                    '"per_process_memory_limit": "10gb" } } } }')

        with self.assertRaisesRegex(ValueError, "'instrument_type' is not an "
                                                "attribute in 'tests/"
                                                "data/configuration_profiles/"
                                                "bad.json'"):
            Pipeline(self.good_config_file,
                     self.good_run_id,
                     self.good_sample_sheet_path,
                     self.output_file_path,
                     self.qiita_id, Pipeline.METAGENOMIC_PTYPE)

        # test Error returned when a non-default profile is missing assay_type
        bad_json_file = self.path('configuration_profiles', 'bad.json')
        self.delete_these.append(bad_json_file)

        with open(bad_json_file, 'w') as f:
            f.write('{ "profile": { "instrument_type": "MiSeq", '
                    '"configuration": { "bcl2fastq": { "nodes": 1, "nprocs": '
                    '16, "queue": "qiita", "wallclock_time_in_minutes": 216, '
                    '"modules_to_load": [ "bcl2fastq_2.20.0.422" ], '
                    '"executable_path": "bcl2fastq", '
                    '"per_process_memory_limit": "10gb" } } } }')

        with self.assertRaisesRegex(ValueError, "'assay_type' is not an "
                                                "attribute in 'tests/"
                                                "data/configuration_profiles/"
                                                "bad.json'"):
            Pipeline(self.good_config_file,
                     self.good_run_id,
                     self.good_sample_sheet_path,
                     self.output_file_path,
                     self.qiita_id, Pipeline.METAGENOMIC_PTYPE)

    def test_sample_sheet_validation(self):
        # test successful validation of a good sample-sheet.
        # if self.good_sample_sheet_path points to a bad sample-sheet, then
        # Pipeline would raise a PipelineError w/warnings and error messages
        # contained w/in its 'message' member.
        try:
            Pipeline(self.good_config_file, self.good_run_id,
                     self.good_sample_sheet_path,
                     self.output_file_path,
                     self.qiita_id, Pipeline.METAGENOMIC_PTYPE)
        except PipelineError as e:
            self.fail(("test_filter_directories_for_time failed w/PipelineEr"
                       f"ror: {e.message}"))

        # test unsuccessful validation of a bad sample-sheet
        with self.assertRaises(PipelineError) as e:
            Pipeline(self.good_config_file, self.good_run_id,
                     self.bad_sample_sheet_path,
                     self.output_file_path,
                     self.qiita_id, Pipeline.METAGENOMIC_PTYPE)
        self.assertEqual(str(e.exception), ('Sample-sheet contains errors:\n'
                                            'A sample already exists with '
                                            'lane 1 and sample-id '
                                            'EP479894B04'))

    def test_generate_sample_information_files(self):
        # test sample-information-file generation.
        pipeline = Pipeline(self.good_config_file, self.good_run_id,
                            self.good_sample_sheet_path,
                            self.output_file_path, self.qiita_id,
                            Pipeline.METAGENOMIC_PTYPE)

        paths = pipeline.generate_sample_info_files()
        exp = [(f'{self.path()}/output_dir/{self.good_run_id}'
                '_StudyA_13059_blanks.tsv'),
               (f'{self.path()}/output_dir/{self.good_run_id}'
                '_StudyB_11661_blanks.tsv'),
               (f'{self.path()}/output_dir/{self.good_run_id}'
                '_StudyC_6123_blanks.tsv')]

        self.assertCountEqual(paths, exp)

        # confirm files contain the expected number of lines.
        # This is going to be based on the number of samples named 'BLANK*'
        # in good-sample-sheet.csv.
        exp_lines = {f'{self.good_run_id}_StudyA_13059_blanks.tsv':
                     33,
                     f'{self.good_run_id}_StudyB_11661_blanks.tsv': 8,
                     f'{self.good_run_id}_StudyC_6123_blanks.tsv': 2}

        exp_first_lines = {
            f'{self.good_run_id}_StudyA_13059_blanks.tsv':
            'BLANK1.1A\t2021-10-21\t193\t'
            'Control\tNegative\tSterile w'
            'ater blank\tSterile water blank\turban biome\tres'
            'earch facility\tsterile wate'
            'r\tmisc environment\tUSA:CA:'
            'San Diego\tBLANK1.1A\t32.5\t'
            '-117.25\tcontrol blank\tmeta'
            'genome\t256318\tBLANK1.1A\t'
            'StudyA\tTRUE\t'
            'UCSD\tFALSE',
            f'{self.good_run_id}_StudyB_11661_blanks.tsv':
            'BLANK.40.12G\t2021-10-21\t193\tControl'
            '\tNegative\tSterile water blank\tSterile water blank\turban '
            'biome\tresearch facility\tsterile water'
            '\tmisc environment\tUSA:CA:San Diego\tB'
            'LANK.40.12G\t32.5\t-117.25\tcontrol bla'
            'nk\tmetagenome\t256318\tBLANK.40.12G\t'
            'StudyB\tTRUE\tUCSD\tFALSE',
            f'{self.good_run_id}_StudyC_6123_blanks.tsv':
            'BLANK.41.12G\t2021-10-21\t193\tControl'
            '\tNegative\tSterile water blank\tSterile water blank\turban'
            ' biome\tresearch facility\tsterile wat'
            'er\tmisc environment\tUSA:CA:San Diego'
            '\tBLANK.41.12G\t32.5\t-117.25\tcontrol'
            ' blank\tmetagenome\t256318\tBLANK.41.1'
            '2G\tStudyC\tTRUE\tUCSD\tFALSE'
        }

        exp_last_lines = {
            f'{self.good_run_id}_StudyA_13059_blanks.tsv':
            'BLANK4.4H\t2021-10-21\t193\t'
            'Control\tNegative\tSterile w'
            'ater blank\tSterile water blank\turban biome\tres'
            'earch facility\tsterile wate'
            'r\tmisc environment\tUSA:CA:'
            'San Diego\tBLANK4.4H\t32.5\t'
            '-117.25\tcontrol blank\tmeta'
            'genome\t256318\tBLANK4.4H\t'
            'StudyA\tTRUE\t'
            'UCSD\tFALSE',
            f'{self.good_run_id}_StudyB_11661_blanks.tsv':
            'BLANK.43.12H\t2021-10-21\t193\tControl'
            '\tNegative\tSterile water blank\tSterile water blank\turban'
            ' biome\tresearch facility\tsterile wat'
            'er\tmisc environment\tUSA:CA:San Diego'
            '\tBLANK.43.12H\t32.5\t-117.25\tcontrol'
            ' blank\tmetagenome\t256318\tBLANK.43.1'
            '2H\tStudyB\tTRUE\tUCSD\tFALSE',
            f'{self.good_run_id}_StudyC_6123_blanks.tsv':
            'BLANK.41.12G\t2021-10-21\t193\tContro'
            'l\tNegative\tSterile water blank\tSterile water blank\turb'
            'an biome\tresearch facility\tsterile '
            'water\tmisc environment\tUSA:CA:San D'
            'iego\tBLANK.41.12G\t32.5\t-117.25\tco'
            'ntrol blank\tmetagenome\t256318\tBLAN'
            'K.41.12G\tStudyC\tTRUE\tUCSD\t'
            'FALSE'
        }

        for some_path in paths:
            some_name = basename(some_path)
            with open(some_path, 'r') as f:
                obs_lines = f.readlines()
                self.assertEqual(len(obs_lines), exp_lines[some_name])
                # confirm that each file contains the expected header.
                header = obs_lines[0].strip()
                self.assertEqual(header, '\t'.join(Pipeline.sif_header))
                # confirm that the first line of each file is as expected.
                obs = obs_lines[1].strip()
                exp = exp_first_lines[some_name]

                self.assertEqual(obs, exp)

                # confirm that the last line of each file is as expected.
                obs = obs_lines[-1].strip()
                exp = exp_last_lines[some_name]
                self.assertEqual(obs, exp)

    def test_generate_sample_information_files_with_additional_meta(self):
        # TODO: With recent changes is this needed?
        # test sample-information-file generation.
        pipeline = Pipeline(self.good_config_file, self.good_run_id,
                            self.good_sample_sheet_path,
                            self.output_file_path, self.qiita_id,
                            Pipeline.METAGENOMIC_PTYPE)

        # create a dataframe with duplicate information to pass to
        # generate_sample_information_files(). Confirm that the duplicates
        # are dropped. Confirm 'NOTBLANK_999A' is also filtered out.
        df = pd.DataFrame(data=[('BLANK999_999A', 'StudyA_13059'),
                                ('BLANK999_999A', 'StudyA_13059'),
                                ('NOTBLANK_999A', 'StudyA_13059')],
                          columns=['sample_name', 'project_name'])

        sif_path = pipeline.generate_sample_info_files(addl_info=df)

        # get the path for the StudyA dataset.
        sif_path = [x for x in sif_path if 'StudyA' in x][0]

        exp_first_line = ("BLANK1.1A\t2021-10-21\t193\t"
                          "Control\tNegative\tSterile water blank\t"
                          "Sterile water blank\turban biome\t"
                          "research facility\tsterile water\t"
                          "misc environment\tUSA:CA:San Diego\t"
                          "BLANK1.1A\t32.5\t-117.25\tcontrol blank\t"
                          "metagenome\t256318\tBLANK1.1A\t"
                          "StudyA\tTRUE\tUCSD\tFALSE")

        exp_last_line = ("BLANK4.4H\t2021-10-21\t193\tControl\tNegative\t"
                         "Sterile water blank\tSterile water blank\t"
                         "urban biome\tresearch facility\tsterile water\t"
                         "misc environment\tUSA:CA:San Diego\tBLANK4.4H\t"
                         "32.5\t-117.25\tcontrol blank\tmetagenome\t256318\t"
                         "BLANK4.4H\tStudyA\tTRUE\tUCSD\tFALSE")

        with open(sif_path, 'r') as f:
            obs_lines = f.readlines()

            # confirm that each file contains the expected header.
            header = obs_lines[0].strip()
            self.assertEqual(header, '\t'.join(Pipeline.sif_header))

            # confirm that the first line of each file is as expected.
            obs = obs_lines[1].strip()
            exp = exp_first_line

            self.assertEqual(obs, exp)

            # confirm that the last line of each file is as expected.
            obs = obs_lines[-1].strip()
            exp = exp_last_line

            self.assertEqual(obs, exp)

    def test_get_sample_ids(self):
        exp_sample_ids = ['CDPH-SAL__Salmonella__Typhi__MDL-143',
                          'CDPH-SAL_Salmonella_Typhi_MDL-144',
                          'CDPH-SAL_Salmonella_Typhi_MDL-145',
                          'CDPH-SAL_Salmonella_Typhi_MDL-146',
                          'CDPH-SAL_Salmonella_Typhi_MDL-147',
                          'CDPH-SAL_Salmonella_Typhi_MDL-148',
                          'CDPH-SAL_Salmonella_Typhi_MDL-149',
                          'CDPH-SAL_Salmonella_Typhi_MDL-150',
                          'CDPH-SAL_Salmonella_Typhi_MDL-151',
                          'CDPH-SAL_Salmonella_Typhi_MDL-152',
                          'CDPH-SAL_Salmonella_Typhi_MDL-153',
                          'CDPH-SAL_Salmonella_Typhi_MDL-154',
                          'CDPH-SAL_Salmonella_Typhi_MDL-155',
                          'CDPH-SAL_Salmonella_Typhi_MDL-156',
                          'CDPH-SAL_Salmonella_Typhi_MDL-157',
                          'CDPH-SAL_Salmonella_Typhi_MDL-158',
                          'CDPH-SAL_Salmonella_Typhi_MDL-159',
                          'CDPH-SAL_Salmonella_Typhi_MDL-160',
                          'CDPH-SAL_Salmonella_Typhi_MDL-161',
                          'CDPH-SAL_Salmonella_Typhi_MDL-162',
                          'CDPH-SAL_Salmonella_Typhi_MDL-163',
                          'CDPH-SAL_Salmonella_Typhi_MDL-164',
                          'CDPH-SAL_Salmonella_Typhi_MDL-165',
                          'CDPH-SAL_Salmonella_Typhi_MDL-166',
                          'CDPH-SAL_Salmonella_Typhi_MDL-167',
                          'CDPH-SAL_Salmonella_Typhi_MDL-168',
                          'P21_E_coli_ELI344', 'P21_E_coli_ELI345',
                          'P21_E_coli_ELI347', 'P21_E_coli_ELI348',
                          'P21_E_coli_ELI349', 'P21_E_coli_ELI350',
                          'P21_E_coli_ELI351', 'P21_E_coli_ELI352',
                          'P21_E_coli_ELI353', 'P21_E_coli_ELI354',
                          'P21_E_coli_ELI355', 'P21_E_coli_ELI357',
                          'P21_E_coli_ELI358', 'P21_E_coli_ELI359',
                          'P21_E_coli_ELI361', 'P21_E_coli_ELI362',
                          'P21_E_coli_ELI363', 'P21_E_coli_ELI364',
                          'P21_E_coli_ELI365', 'P21_E_coli_ELI366',
                          'P21_E_coli_ELI367', 'P21_E_coli_ELI368',
                          'P21_E_coli_ELI369', 'stALE_E_coli_A1_F21_I1_R1',
                          'stALE_E_coli_A2_F21_I1_R1',
                          'stALE_E_coli_A3_F18_I1_R1',
                          'stALE_E_coli_A3_F40_I1_R1',
                          'stALE_E_coli_A4_F21_I1_R1',
                          'stALE_E_coli_A4_F21_I1_R2',
                          'stALE_E_coli_A4_F42_I1_R1',
                          'stALE_E_coli_A5_F21_I1_R1',
                          'stALE_E_coli_A5_F42_I1_R1',
                          'stALE_E_coli_A6_F21_I1_R1',
                          'stALE_E_coli_A6_F43_I1_R1',
                          'stALE_E_coli_A7_F21_I1_R1',
                          'stALE_E_coli_A7_F42_I1_R1',
                          'stALE_E_coli_A8_F20_I1_R1',
                          'stALE_E_coli_A8_F42_I1_R1',
                          'stALE_E_coli_A9_F21_I1_R1',
                          'stALE_E_coli_A9_F44_I1_R1',
                          'stALE_E_coli_A10_F21_I1_R1',
                          'stALE_E_coli_A10_F43_I1_R1',
                          'stALE_E_coli_A10_F131_I1_R1',
                          'stALE_E_coli_A11_F21_I1_R1',
                          'stALE_E_coli_A11_F43_I1_R1',
                          'stALE_E_coli_A11_F119_I1_R1',
                          'stALE_E_coli_A12_F21_I1_R1',
                          'stALE_E_coli_A12_F43_I1_R1',
                          'stALE_E_coli_A12_F136_I1_R1',
                          'stALE_E_coli_A13_F20_I1_R1',
                          'stALE_E_coli_A13_F42_I1_R1',
                          'stALE_E_coli_A13_F121_I1_R1',
                          'stALE_E_coli_A14_F20_I1_R1',
                          'stALE_E_coli_A14_F42_I1_R1',
                          'stALE_E_coli_A14_F133_I1_R1',
                          'stALE_E_coli_A15_F21_I1_R1',
                          'stALE_E_coli_A15_F42_I1_R1',
                          'stALE_E_coli_A15_F117_I1_R1',
                          'stALE_E_coli_A16_F20_I1_R1',
                          'stALE_E_coli_A16_F42_I1_R1',
                          'stALE_E_coli_A16_F134_I1_R1',
                          'stALE_E_coli_A17_F21_I1_R1',
                          'stALE_E_coli_A17_F118_I1_R1',
                          'stALE_E_coli_A18_F18_I1_R1',
                          'stALE_E_coli_A18_F39_I1_R1',
                          'stALE_E_coli_A18_F130_I1_R1', '3A', '4A',
                          'BLANK_40_12G', 'BLANK_40_12H',
                          'Pputida_JBEI__HGL_Pputida_107_BP6',
                          'Pputida_JBEI__HGL_Pputida_108_BP7',
                          'Pputida_JBEI__HGL_Pputida_109_BP8',
                          'Pputida_JBEI__HGL_Pputida_110_M2',
                          'Pputida_JBEI__HGL_Pputida_111_M5',
                          'Pputida_TALE__HGL_Pputida_112',
                          'Pputida_TALE__HGL_Pputida_113',
                          'Pputida_TALE__HGL_Pputida_114',
                          'Pputida_TALE__HGL_Pputida_115',
                          'Pputida_TALE__HGL_Pputida_116',
                          'Pputida_TALE__HGL_Pputida_117',
                          'Pputida_TALE__HGL_Pputida_118',
                          'Pputida_TALE__HGL_Pputida_119',
                          'Pputida_TALE__HGL_Pputida_120',
                          'Pputida_TALE__HGL_Pputida_121',
                          'Pputida_TALE__HGL_Pputida_122',
                          'Pputida_TALE__HGL_Pputida_123',
                          'Pputida_TALE__HGL_Pputida_124',
                          'Pputida_TALE__HGL_Pputida_125',
                          'Pputida_TALE__HGL_Pputida_126',
                          'Pputida_TALE__HGL_Pputida_127',
                          'Pputida_TALE__HGL_Pputida_128',
                          'Pputida_TALE__HGL_Pputida_129',
                          'Pputida_TALE__HGL_Pputida_130',
                          'Pputida_TALE__HGL_Pputida_131',
                          'Pputida_TALE__HGL_Pputida_132',
                          'Pputida_TALE__HGL_Pputida_133',
                          'Pputida_TALE__HGL_Pputida_134',
                          'Pputida_TALE__HGL_Pputida_135',
                          'Pputida_TALE__HGL_Pputida_136',
                          'Pputida_TALE__HGL_Pputida_137',
                          'Pputida_TALE__HGL_Pputida_138',
                          'Pputida_TALE__HGL_Pputida_139',
                          'Pputida_TALE__HGL_Pputida_140',
                          'Pputida_TALE__HGL_Pputida_141',
                          'Pputida_TALE__HGL_Pputida_142',
                          'Pputida_TALE__HGL_Pputida_143',
                          'Pputida_TALE__HGL_Pputida_144',
                          'Pputida_PALE__HGL_Pputida_145',
                          'Pputida_PALE__HGL_Pputida_146',
                          'Pputida_PALE__HGL_Pputida_147',
                          'Pputida_PALE__HGL_Pputida_148',
                          'Pputida_PALE__HGL_Pputida_149',
                          'Pputida_PALE__HGL_Pputida_150',
                          'Pputida_PALE__HGL_Pputida_151',
                          'Pputida_PALE__HGL_Pputida_152',
                          'Pputida_PALE__HGL_Pputida_153',
                          'Pputida_PALE__HGL_Pputida_154',
                          'Pputida_PALE__HGL_Pputida_155',
                          'Pputida_PALE__HGL_Pputida_156',
                          'Pputida_PALE__HGL_Pputida_157',
                          'Pputida_PALE__HGL_Pputida_158',
                          'Pputida_PALE__HGL_Pputida_159',
                          'Pputida_PALE__HGL_Pputida_160',
                          'Pputida_PALE__HGL_Pputida_161',
                          'Pputida_PALE__HGL_Pputida_162',
                          'Pputida_PALE__HGL_Pputida_163',
                          'Pputida_PALE__HGL_Pputida_164',
                          'Pputida_PALE__HGL_Pputida_165',
                          'Pputida_PALE__HGL_Pputida_166',
                          'Pputida_PALE__HGL_Pputida_167',
                          'Pputida_PALE__HGL_Pputida_168',
                          'Pputida_PALE__HGL_Pputida_169',
                          'Pputida_PALE__HGL_Pputida_170',
                          'Pputida_PALE__HGL_Pputida_171',
                          'Pputida_PALE__HGL_Pputida_172',
                          'Pputida_PALE__HGL_Pputida_173',
                          'Pputida_PALE__HGL_Pputida_174',
                          'Pputida_PALE__HGL_Pputida_175',
                          'Pputida_PALE__HGL_Pputida_176',
                          'JM-Metabolic__GN0_2005', 'JM-Metabolic__GN0_2007',
                          'JM-Metabolic__GN0_2009', 'JM-Metabolic__GN0_2094',
                          'JM-Metabolic__GN0_2099', 'JM-Metabolic__GN0_2148',
                          'JM-Metabolic__GN0_2165', 'JM-Metabolic__GN0_2169',
                          'JM-Metabolic__GN0_2172', 'JM-Metabolic__GN0_2175',
                          'JM-Metabolic__GN0_2183', 'JM-Metabolic__GN0_2215',
                          'JM-Metabolic__GN0_2254', 'JM-Metabolic__GN0_2277',
                          'JM-Metabolic__GN0_2290', 'JM-Metabolic__GN0_2337',
                          'JM-Metabolic__GN0_2317', 'JM-Metabolic__GN0_2354',
                          'JM-Metabolic__GN0_2375', 'JM-Metabolic__GN0_2380',
                          'JM-Metabolic__GN0_2393', 'JM-Metabolic__GN0_2404',
                          '5B', '6A', 'BLANK_41_12G', 'BLANK_41_12H',
                          'Deoxyribose_PALE_ALE__MG1655_BOP27_4_14',
                          'Deoxyribose_PALE_ALE__MG1655_BOP27_4_23',
                          'Deoxyribose_PALE_ALE__MG1655_BOP27_4_48',
                          'Deoxyribose_PALE_ALE__MG1655_BOP27_6_21',
                          'Deoxyribose_PALE_ALE__MG1655_BOP27_6_35',
                          'Deoxyribose_PALE_ALE__MG1655_BOP27_10_13',
                          'Deoxyribose_PALE_ALE__MG1655_BOP27_10_28',
                          'Deoxyribose_PALE_ALE__MG1655_BOP27_10_51',
                          'Deoxyribose_PALE_ALE__MG1655_Lib4_18_19',
                          'Deoxyribose_PALE_ALE__MG1655_Lib4_18_59',
                          'Deoxyribose_PALE_ALE__MG1655_Lib4_18_35',
                          'Deoxyribose_PALE_ALE__MG1655_Lib4_20_16',
                          'Deoxyribose_PALE_ALE__MG1655_Lib4_20_43',
                          'Deoxyribose_PALE_ALE__MG1655_Lib4_20_71',
                          'Deoxyribose_PALE_ALE__MG1655_Lib4_22_16',
                          'Deoxyribose_PALE_ALE__MG1655_Lib4_22_28',
                          'Deoxyribose_PALE_ALE__MG1655_Lib4_22_52',
                          'Deoxyribose_PALE_ALE__MG1655_Lib4_24_9',
                          'Deoxyribose_PALE_ALE__MG1655_Lib4_24_24',
                          'Deoxyribose_PALE_ALE__MG1655_Lib4_24_52',
                          'Deoxyribose_PALE_ALE__MG1655_Lib4_26_6',
                          'Deoxyribose_PALE_ALE__MG1655_Lib4_26_27',
                          'Deoxyribose_PALE_ALE__MG1655_Lib4_26_69',
                          'Deoxyribose_PALE_ALE__MG1655_Lib4_28_13',
                          'Deoxyribose_PALE_ALE__MG1655_Lib4_28_28',
                          'Deoxyribose_PALE_ALE__MG1655_Lib4_28_53',
                          'Deoxyribose_PALE_ALE__MG1655_Lib4_30_7',
                          'Deoxyribose_PALE_ALE__MG1655_Lib4_30_22',
                          'Deoxyribose_PALE_ALE__MG1655_Lib4_30_60',
                          'Deoxyribose_PALE_ALE__MG1655_Lib4_32_6',
                          'Deoxyribose_PALE_ALE__MG1655_Lib4_32_20',
                          'Deoxyribose_PALE_ALE__MG1655_Lib4_32_56',
                          'AB5075_AZM_TALE_in_MHB_A_baumannii_AB5075_WT_1_24',
                          'AB5075_AZM_TALE_in_MHB_A_baumannii_AB5075_WT_1_57',
                          'AB5075_AZM_TALE_in_MHB_A_baumannii_AB5075_WT_1_69',
                          'AB5075_AZM_TALE_in_MHB_A_baumannii_AB5075_WT_3_23',
                          'AB5075_AZM_TALE_in_MHB_A_baumannii_AB5075_WT_3_50',
                          'AB5075_AZM_TALE_in_MHB_A_baumannii_AB5075_WT_3_61',
                          'AB5075_AZM_TALE_in_MHB_A_baumannii_AB5075_WT_5_22',
                          'AB5075_AZM_TALE_in_MHB_A_baumannii_AB5075_WT_5_36',
                          'AB5075_AZM_TALE_in_MHB_A_baumannii_AB5075_WT_5_46',
                          'AB5075_AZM_TALE_in_MHB_A_baumannii_AB5075_WT_7_23',
                          'AB5075_AZM_TALE_in_MHB_A_baumannii_AB5075_WT_7_41',
                          'AB5075_AZM_TALE_in_MHB_A_baumannii_AB5075_WT_7_51',
                          'AB5075_AZM_TALE_in_MHB_A_baumannii_AB5075_WT_17_25',
                          'AB5075_AZM_TALE_in_MHB_A_baumannii_AB5075_WT_17_58',
                          'AB5075_AZM_TALE_in_MHB_A_baumannii_AB5075_WT_17_64',
                          'AB5075_AZM_TALE_in_MHB_A_baumannii_AB5075_WT_19_25',
                          'AB5075_AZM_TALE_in_MHB_A_baumannii_AB5075_WT_19_55',
                          'AB5075_AZM_TALE_in_MHB_A_baumannii_AB5075_WT_19_63',
                          'AB5075_AZM_TALE_in_MHB_A_baumannii_AB5075_WT_21_23',
                          'AB5075_AZM_TALE_in_MHB_A_baumannii_AB5075_WT_21_46',
                          'AB5075_AZM_TALE_in_MHB_A_baumannii_AB5075_WT_21_51',
                          'AB5075_AZM_TALE_in_MHB_A_baumannii_AB5075_WT_29_25',
                          'AB5075_AZM_TALE_in_MHB_A_baumannii_AB5075_WT_29_49',
                          'AB5075_AZM_TALE_in_MHB_A_baumannii_AB5075_WT_29_57',
                          'AB5075_AZM_TALE_in_MHB_A_baumannii_AB5075_WT_31_24',
                          'AB5075_AZM_TALE_in_MHB_A_baumannii_AB5075_WT_31_42',
                          'AB5075_AZM_TALE_in_MHB_A_baumannii_AB5075_WT_31_62',
                          'AB5075_AZM_TALE_in_MHB_A_baumannii_AB5075_WT_33_21',
                          'AB5075_AZM_TALE_in_MHB_A_baumannii_AB5075_WT_33_41',
                          'AB5075_AZM_TALE_in_MHB_A_baumannii_AB5075_WT_33_50',
                          'JM-Metabolic__GN02514', 'JM-Metabolic__GN02529',
                          'JM-Metabolic__GN02531', 'JM-Metabolic__GN02567',
                          'JM-Metabolic__GN02590', 'JM-Metabolic__GN02657',
                          'JM-Metabolic__GN02748', 'JM-Metabolic__GN02766',
                          'JM-Metabolic__GN02769', 'JM-Metabolic__GN02787',
                          'JM-Metabolic__GN03132', 'JM-Metabolic__GN03218',
                          'JM-Metabolic__GN03252', 'JM-Metabolic__GN03409',
                          'JM-Metabolic__GN04014', 'JM-Metabolic__GN04094',
                          'JM-Metabolic__GN04255', 'JM-Metabolic__GN04306',
                          'JM-Metabolic__GN04428', 'JM-Metabolic__GN04488',
                          'JM-Metabolic__GN04540', 'JM-Metabolic__GN04563',
                          'JM-Metabolic__GN04612', 'JM-Metabolic__GN04665',
                          'JM-Metabolic__GN04682', 'JM-Metabolic__GN05002',
                          'JM-Metabolic__GN05109', 'JM-Metabolic__GN05128',
                          'JM-Metabolic__GN05367', 'JM-Metabolic__GN05377',
                          '7A', '8A', 'BLANK_42_12G', 'BLANK_42_12H',
                          'JM-MEC__Staphylococcus_aureusstrain_BERTI-B0326',
                          'JM-MEC__Staphylococcus_aureusstrain_BERTI-B0327',
                          'JM-MEC__Staphylococcus_aureusstrain_BERTI-B0328',
                          'JM-MEC__Staphylococcus_aureusstrain_BERTI-B0329',
                          'JM-MEC__Staphylococcus_aureusstrain_BERTI-B0330',
                          'JM-MEC__Staphylococcus_aureusstrain_BERTI-B0352',
                          'JM-MEC__Staphylococcus_aureusstrain_BERTI-B0353',
                          'JM-MEC__Staphylococcus_aureusstrain_BERTI-B0354',
                          'JM-MEC__Staphylococcus_aureusstrain_BERTI-B0355',
                          'JM-MEC__Staphylococcus_aureusstrain_BERTI-B0356',
                          'JM-MEC__Staphylococcus_aureusstrain_BERTI-B0357',
                          'JM-MEC__Staphylococcus_aureusstrain_BERTI-B0364',
                          'JM-MEC__Staphylococcus_aureusstrain_BERTI-B0366',
                          'JM-MEC__Staphylococcus_aureusstrain_BERTI-B0367',
                          'JM-MEC__Staphylococcus_aureusstrain_BERTI-B0368',
                          'JM-MEC__Staphylococcus_aureusstrain_BERTI-B0369',
                          'JM-MEC__Staphylococcus_aureusstrain_BERTI-B0370',
                          'JM-MEC__Staphylococcus_aureusstrain_BERTI-B0371',
                          'JM-MEC__Staphylococcus_aureusstrain_BERTI-B0372',
                          'JM-MEC__Staphylococcus_aureusstrain_BERTI-B0373',
                          'JM-MEC__Staphylococcus_aureusstrain_BERTI-B0374',
                          'JM-MEC__Staphylococcus_aureusstrain_BERTI-B0375',
                          'JM-MEC__Staphylococcus_aureusstrain_BERTI-B0376',
                          'JM-MEC__Staphylococcus_aureusstrain_BERTI-B0377',
                          'JM-MEC__Staphylococcus_aureusstrain_BERTI-B0378',
                          'JM-MEC__Staphylococcus_aureusstrain_BERTI-B0380',
                          'JM-MEC__Staphylococcus_aureusstrain_BERTI-B0381',
                          'JM-MEC__Staphylococcus_aureusstrain_BERTI-B0382',
                          'JM-MEC__Staphylococcus_aureusstrain_BERTI-B0383',
                          'JM-MEC__Staphylococcus_aureusstrain_BERTI-B0384',
                          'JM-MEC__Staphylococcus_aureusstrain_BERTI-B0385',
                          'JM-MEC__Staphylococcus_aureusstrain_BERTI-B0386',
                          'JM-MEC__Staphylococcus_aureusstrain_BERTI-B0387',
                          'JM-MEC__Staphylococcus_aureusstrain_BERTI-B0388',
                          'JM-MEC__Staphylococcus_aureusstrain_BERTI-B0389',
                          'JM-MEC__Staphylococcus_aureusstrain_BERTI-B0390',
                          'JM-MEC__Staphylococcus_aureusstrain_BERTI-B0391',
                          'JM-MEC__Staphylococcus_aureusstrain_BERTI-B0392',
                          'JM-MEC__Staphylococcus_aureusstrain_BERTI-B0393',
                          'JM-MEC__Staphylococcus_aureusstrain_BERTI-B0394',
                          'JM-MEC__Staphylococcus_aureusstrain_BERTI-B0395',
                          'JM-MEC__Staphylococcus_aureusstrain_BERTI-B0396',
                          'JM-MEC__Staphylococcus_aureusstrain_BERTI-B0397',
                          'JM-MEC__Staphylococcus_aureusstrain_BERTI-B0398',
                          'JM-MEC__Staphylococcus_aureusstrain_BERTI-B0399',
                          'JM-MEC__Staphylococcus_aureusstrain_BERTI-B0400',
                          'JM-MEC__Staphylococcus_aureusstrain_BERTI-B0401',
                          'JM-MEC__Staphylococcus_aureusstrain_BERTI-B0402',
                          'JM-MEC__Staphylococcus_aureusstrain_BERTI-B0403',
                          'JM-MEC__Staphylococcus_aureusstrain_BERTI-B0404',
                          'JM-MEC__Staphylococcus_aureusstrain_BERTI-B0405',
                          'JM-MEC__Staphylococcus_aureusstrain_BERTI-B0406',
                          'JM-MEC__Staphylococcus_aureusstrain_BERTI-B0407',
                          'JM-MEC__Staphylococcus_aureusstrain_BERTI-B0408',
                          'JM-MEC__Staphylococcus_aureusstrain_BERTI-B0409',
                          'JM-MEC__Staphylococcus_aureusstrain_BERTI-B0417',
                          'JM-MEC__Staphylococcus_aureusstrain_BERTI-B0418',
                          'JM-MEC__Staphylococcus_aureusstrain_BERTI-B0419',
                          'JM-MEC__Staphylococcus_aureusstrain_BERTI-B0420',
                          'JM-MEC__Staphylococcus_aureusstrain_BERTI-B0421',
                          'JM-MEC__Staphylococcus_aureusstrain_BERTI-B0473',
                          'JM-MEC__Staphylococcus_aureusstrain_BERTI-B0474',
                          'JM-MEC__Staphylococcus_aureusstrain_BERTI-B0483',
                          'JM-MEC__Staphylococcus_aureusstrain_BERTI-B0484',
                          'JM-MEC__Staphylococcus_aureusstrain_BERTI-B0485',
                          'JM-MEC__Staphylococcus_aureusstrain_BERTI-B0486',
                          'JM-MEC__Staphylococcus_aureusstrain_BERTI-B0516',
                          'JM-MEC__Staphylococcus_aureusstrain_BERTI-B0517',
                          'JM-MEC__Staphylococcus_aureusstrain_BERTI-B0518',
                          'JM-MEC__Staphylococcus_aureusstrain_BERTI-B0519',
                          'JM-MEC__Staphylococcus_aureusstrain_BERTI-B0520',
                          'JM-MEC__Staphylococcus_aureusstrain_BERTI-B0521',
                          'JM-MEC__Staphylococcus_aureusstrain_BERTI-B0522',
                          'JM-MEC__Staphylococcus_aureusstrain_BERTI-B0523',
                          'JM-MEC__Staphylococcus_aureusstrain_BERTI-B0524',
                          'JM-MEC__Staphylococcus_aureusstrain_BERTI-B0525',
                          'JM-MEC__Staphylococcus_aureusstrain_BERTI-R08624',
                          'JM-MEC__Staphylococcus_aureusstrain_BERTI-R08704',
                          'JM-MEC__Staphylococcus_aureusstrain_BERTI-R10727',
                          'JM-MEC__Staphylococcus_aureusstrain_BERTI-R11044',
                          'JM-MEC__Staphylococcus_aureusstrain_BERTI-R11078',
                          'JM-MEC__Staphylococcus_aureusstrain_BERTI-R11101',
                          'JM-MEC__Staphylococcus_aureusstrain_BERTI-R11102',
                          'JM-MEC__Staphylococcus_aureusstrain_BERTI-R11103',
                          'JM-MEC__Staphylococcus_aureusstrain_BERTI-R11135',
                          'JM-MEC__Staphylococcus_aureusstrain_BERTI-R11153',
                          'JM-MEC__Staphylococcus_aureusstrain_BERTI-R11154',
                          'JM-Metabolic__GN02424', 'JM-Metabolic__GN02446',
                          'JM-Metabolic__GN02449', 'JM-Metabolic__GN02487',
                          'JM-Metabolic__GN02501', 'ISB', 'GFR',
                          'BLANK_43_12G',
                          'BLANK_43_12H', 'RMA_KHP_rpoS_Mage_Q97D',
                          'RMA_KHP_rpoS_Mage_Q97L', 'RMA_KHP_rpoS_Mage_Q97N',
                          'RMA_KHP_rpoS_Mage_Q97E', 'JBI_KHP_HGL_021',
                          'JBI_KHP_HGL_022', 'JBI_KHP_HGL_023',
                          'JBI_KHP_HGL_024', 'JBI_KHP_HGL_025',
                          'JBI_KHP_HGL_026', 'JBI_KHP_HGL_027',
                          'JBI_KHP_HGL_028_Amitesh_soxR',
                          'JBI_KHP_HGL_029_Amitesh_oxyR',
                          'JBI_KHP_HGL_030_Amitesh_soxR_oxyR',
                          'JBI_KHP_HGL_031_Amitesh_rpoS', 'BLANK1_1A',
                          'BLANK1_1B', 'BLANK1_1C', 'BLANK1_1D', 'BLANK1_1E',
                          'BLANK1_1F', 'BLANK1_1G', 'BLANK1_1H', 'AP581451B02',
                          'EP256645B01', 'EP112567B02', 'EP337425B01',
                          'LP127890A01', 'EP159692B04', 'EP987683A01',
                          'AP959450A03', 'SP464350A04', 'C9', 'ep256643b01',
                          'EP121011B01', 'AP616837B04', 'SP506933A04',
                          'EP159695B01', 'EP256644B01', 'SP511289A02',
                          'EP305735B04', 'SP415030A01', 'AP549681B02',
                          'AP549678B01', 'EP260544B04', 'EP202452B01',
                          'EP282276B04', 'SP531696A04', 'SP515443A04',
                          'SP515763A04', 'EP184255B04', 'SP503615A02',
                          'EP260543B04', 'EP768748A04', 'AP309872B03',
                          'AP568785B04', 'EP721390A04', 'EP940013A01',
                          'EP291979B04', 'EP182065B04', 'EP128904B02',
                          'EP915769A04', 'SP464352A03', 'SP365864A04',
                          'SP511294A04', 'EP061002B01', 'SP410793A01',
                          'SP232077A04', 'EP128910B01', 'AP531397B04',
                          'EP043583B01', 'EP230245B01', 'EP606652B04',
                          'EP207041B01', 'EP727972A04', 'EP291980B04',
                          'EP087938B02', 'SP471496A04', 'SP573823A04',
                          'EP393718B01', 'SP612496A01', 'EP032410B02',
                          'EP073216B01', 'EP410046B01', 'SP561451A04',
                          'EP320438B01', 'SP612495A04', 'EP446604B03',
                          'EP446602B01', 'EP182243B02', 'EP333541B04',
                          'EP238034B01', 'AP298002B02', 'EP455759B04',
                          'EP207042B04', 'LP128479A01', 'LP128476A01',
                          'EP316863B03', 'C20', 'lp127896a01', 'SP491907A02',
                          'EP182060B03', 'EP422407B01', 'SP573859A04',
                          'SP584547A02', 'EP182346B04', 'AP668631B04',
                          'EP451428B04', 'LP128538A01', 'SP490298A02',
                          'SP573860A01', 'EP032412B02', 'EP163771B01',
                          'LP169879A01', 'EP729433A02', 'EP447940B04',
                          'SP584551A08', 'EP216516B04', 'EP023808B02',
                          'BLANK2_2A', 'BLANK2_2B', 'BLANK2_2C', 'BLANK2_2D',
                          'BLANK2_2E', 'BLANK2_2F', 'BLANK2_2G', 'BLANK2_2H',
                          'SP573843A04', 'EP683835A01', 'SP573824A04',
                          'SP335002A04', 'SP478193A02', 'SP232311A04',
                          'SP415021A02', 'SP231630A02', 'SP641029A02',
                          'SP232310A04', 'EP617442B01', 'EP587478B04',
                          'EP447928B04', 'EP587475B04', 'EP675042B01',
                          'EP554513B02', 'EP702221B04', 'AP568787B02',
                          'EP054632B01', 'EP121013B01', 'EP649418A02',
                          'EP573313B01', 'LP154981A01', 'AP470859B01',
                          'LP154986A01', 'AP732307B04', 'EP533426B03',
                          'EP587476B04', 'AP696363B02', 'EP587477B04',
                          'SP683466A02', 'EP554518B04', 'EP533429B04',
                          'EP431570B01', 'EP202095B04', 'EP504030B04',
                          'EP207036B01', 'EP393717B01', 'SP491898A02',
                          'EP484973B04', 'EP479794B02', 'EP554515B04',
                          'SP631994A04', 'EP921593A04', 'AP787247B04',
                          'EP090129B04', 'EP447975B02', 'EP212214B01',
                          'EP410042B01', 'SP404409A02', 'SP247340A04',
                          'AP029018B01', 'EP872341A01', 'AP062219B03',
                          'EP790020A02', 'EP808112A04', 'SP404403A02',
                          'EP073160B01', 'EP012991B03', 'SP317297A02',
                          'EP656055A04', 'EP649623A01', 'EP790019A01',
                          'SP257519A04', 'EP808104A01', 'EP808106A01',
                          'SP231629A02', 'EP675044A01', 'EP657260A01',
                          'EP808110A04', 'AP032413B04', 'EP843906A04',
                          'AP173305B04', 'SP231628A02', 'AP173301B04',
                          'SP404405A02', 'EP649653A04', 'EP718687A04',
                          'AP905750A02', 'EP738468A01', 'C6', 'EP890157A02',
                          'SP353893A02', 'EP944059A02', 'EP970005A01',
                          'EP927461A04', 'EP808111A03', 'EP927459A04',
                          'SP317293A02', 'SP235186A04', 'SP399724A04',
                          'EP738469A01', 'SP284095A03', 'C5', 'EP337325B04',
                          'EP759450A04', 'BLANK3_3A', 'BLANK3_3B', 'BLANK3_3C',
                          'BLANK3_3D', 'BLANK3_3E', 'BLANK3_3F', 'BLANK3_3G',
                          'BLANK3_3H', 'AP006367B02', 'EP929277A02',
                          'AP324642B04', 'EP786631A04', 'EP657385A04',
                          'SP235189A01', 'EP448041B04', 'SP231631A02',
                          'SP280481A02', 'AP032412B04', 'EP649737A03',
                          'AP967057A04', 'EP876243A04', 'SP229387A04',
                          'EP667743A04', 'SP246941A01', 'AP745799A04',
                          'SP205732A02', 'SP230382A04', 'SP230380A02',
                          'SP230381A01', 'SP205754A01', 'EP606662B04',
                          'AP780167B02', 'EP447927B04', 'C18', 'LP191039A01',
                          'EP606663B04', 'EP573296B01', 'EP447926B04',
                          'LP127767A01', 'EP479266B04', 'LP128543A01',
                          'EP479270B03', 'EP921594A04', 'EP554501B04',
                          'EP542577B04', 'EP487995B04', 'EP542578B04',
                          'EP573310B01', 'EP244366B01', 'EP533389B03',
                          'EP244360B01', 'AP911328B01', 'AP481403B02',
                          '22_001_801_552_503_00', 'EP372981B04',
                          'EP447929B04', 'SP573849A04', 'SP577399A02',
                          'EP606656B03', 'LP166715A01', 'AP668628B04',
                          'C14', 'EP446610B02', 'EP339061B02', 'SP681591A04',
                          'EP393712B02', 'EP410041B01', 'SP453872A01',
                          '22_001_710_503_791_00',
                          'LP128540A01', 'EP339053B02', 'EP617443B01',
                          'EP190307B01', 'AP795068B04', 'LP128541A01',
                          'EP584756B04', 'SP284096A02', 'EP431562B04',
                          'EP685640B01', 'EP339059B02', 'EP431575B01',
                          'EP379938B01', 'EP529635B02', 'EP554506B04',
                          'EP455757B04', 'SP491900A02', 'LP196272A01',
                          'SP704319A04', 'EP617441B01', 'AP687591B04',
                          'SP640978A02', 'EP981129A02', 'EP455763B04',
                          'EP339057B02', 'SP491897A02', 'EP980752B04',
                          'LP128539A01', 'EP996831B04', 'EP273332B04',
                          'EP483291B04', 'EP393715B01', 'EP617440B01',
                          'EP729434A01', 'SP645141A03', 'BLANK4_4A',
                          'BLANK4_4B', 'BLANK4_4C', 'BLANK4_4D', 'BLANK4_4E',
                          'BLANK4_4F', 'BLANK4_4G', 'BLANK4_4H', 'SP232114A04',
                          'EP393714B01', 'EP533388B01', 'EP724905B01',
                          'EP282108B01', 'EP282107B01', 'EP001625B01',
                          'EP073209B02', 'SP232079A01', 'EP772145A02',
                          'AP771472A04', 'AP223470B01', 'SP404412A02',
                          'EP772143A02', 'SP408629A01', 'EP749735A07',
                          'EP846485A01', 'EP808109A01', 'SP416130A04',
                          'EP882752A01', 'AP953594A02', 'AP046324B02',
                          'AP891020A04', 'EP790023A01', 'EP657386A01',
                          'EP805337A01', 'EP927458A04', 'AP173299B04',
                          'EP768164A02', 'EP886422A01', 'AP103463B01',
                          'AP744361A02', 'AP065292B01', 'SP257517A04',
                          'EP790021A04', 'EP675075A04', 'SP388683A02',
                          'SP232309A01', 'EP899038A04', 'EP636802A01',
                          'AP046327B02', 'EP905975A04', 'SP410796A02',
                          'EP784608A01', 'EP808105A01', 'SP331134A04',
                          'EP718688A01', 'SP232270A02', 'EP970001A01',
                          'EP001624B01', 'EP868682A01', 'EP927462A02', 'C3',
                          'EP890158A02', 'EP023801B04', 'EP400447B04',
                          'EP385379B01', 'EP385387B01', 'EP385384B01',
                          'SP754514A04', 'SP415025A01', 'SP415023A02',
                          'EP400448B04', 'EP479894B04']
        # test sample-information-file generation.
        pipeline = Pipeline(self.good_config_file, self.good_run_id,
                            self.good_sample_sheet_path,
                            self.output_file_path, self.qiita_id,
                            Pipeline.METAGENOMIC_PTYPE)

        obs = pipeline.get_sample_ids()
        self.assertEqual(sorted(obs), sorted(exp_sample_ids))

    def test_get_sample_names(self):
        exp_sample_ids = ['CDPH-SAL..Salmonella..Typhi..MDL-143',
                          'CDPH-SAL.Salmonella.Typhi.MDL-144',
                          'CDPH-SAL.Salmonella.Typhi.MDL-145',
                          'CDPH-SAL.Salmonella.Typhi.MDL-146',
                          'CDPH-SAL.Salmonella.Typhi.MDL-147',
                          'CDPH-SAL.Salmonella.Typhi.MDL-148',
                          'CDPH-SAL.Salmonella.Typhi.MDL-149',
                          'CDPH-SAL.Salmonella.Typhi.MDL-150',
                          'CDPH-SAL.Salmonella.Typhi.MDL-151',
                          'CDPH-SAL.Salmonella.Typhi.MDL-152',
                          'CDPH-SAL.Salmonella.Typhi.MDL-153',
                          'CDPH-SAL.Salmonella.Typhi.MDL-154',
                          'CDPH-SAL.Salmonella.Typhi.MDL-155',
                          'CDPH-SAL.Salmonella.Typhi.MDL-156',
                          'CDPH-SAL.Salmonella.Typhi.MDL-157',
                          'CDPH-SAL.Salmonella.Typhi.MDL-158',
                          'CDPH-SAL.Salmonella.Typhi.MDL-159',
                          'CDPH-SAL.Salmonella.Typhi.MDL-160',
                          'CDPH-SAL.Salmonella.Typhi.MDL-161',
                          'CDPH-SAL.Salmonella.Typhi.MDL-162',
                          'CDPH-SAL.Salmonella.Typhi.MDL-163',
                          'CDPH-SAL.Salmonella.Typhi.MDL-164',
                          'CDPH-SAL.Salmonella.Typhi.MDL-165',
                          'CDPH-SAL.Salmonella.Typhi.MDL-166',
                          'CDPH-SAL.Salmonella.Typhi.MDL-167',
                          'CDPH-SAL.Salmonella.Typhi.MDL-168',
                          'P21.E.coli.ELI344', 'P21.E.coli.ELI345',
                          'P21.E.coli.ELI347', 'P21.E.coli.ELI348',
                          'P21.E.coli.ELI349', 'P21.E.coli.ELI350',
                          'P21.E.coli.ELI351', 'P21.E.coli.ELI352',
                          'P21.E.coli.ELI353', 'P21.E.coli.ELI354',
                          'P21.E.coli.ELI355', 'P21.E.coli.ELI357',
                          'P21.E.coli.ELI358', 'P21.E.coli.ELI359',
                          'P21.E.coli.ELI361', 'P21.E.coli.ELI362',
                          'P21.E.coli.ELI363', 'P21.E.coli.ELI364',
                          'P21.E.coli.ELI365', 'P21.E.coli.ELI366',
                          'P21.E.coli.ELI367', 'P21.E.coli.ELI368',
                          'P21.E.coli.ELI369', 'stALE.E.coli.A1.F21.I1.R1',
                          'stALE.E.coli.A2.F21.I1.R1',
                          'stALE.E.coli.A3.F18.I1.R1',
                          'stALE.E.coli.A3.F40.I1.R1',
                          'stALE.E.coli.A4.F21.I1.R1',
                          'stALE.E.coli.A4.F21.I1.R2',
                          'stALE.E.coli.A4.F42.I1.R1',
                          'stALE.E.coli.A5.F21.I1.R1',
                          'stALE.E.coli.A5.F42.I1.R1',
                          'stALE.E.coli.A6.F21.I1.R1',
                          'stALE.E.coli.A6.F43.I1.R1',
                          'stALE.E.coli.A7.F21.I1.R1',
                          'stALE.E.coli.A7.F42.I1.R1',
                          'stALE.E.coli.A8.F20.I1.R1',
                          'stALE.E.coli.A8.F42.I1.R1',
                          'stALE.E.coli.A9.F21.I1.R1',
                          'stALE.E.coli.A9.F44.I1.R1',
                          'stALE.E.coli.A10.F21.I1.R1',
                          'stALE.E.coli.A10.F43.I1.R1',
                          'stALE.E.coli.A10.F131.I1.R1',
                          'stALE.E.coli.A11.F21.I1.R1',
                          'stALE.E.coli.A11.F43.I1.R1',
                          'stALE.E.coli.A11.F119.I1.R1',
                          'stALE.E.coli.A12.F21.I1.R1',
                          'stALE.E.coli.A12.F43.I1.R1',
                          'stALE.E.coli.A12.F136.I1.R1',
                          'stALE.E.coli.A13.F20.I1.R1',
                          'stALE.E.coli.A13.F42.I1.R1',
                          'stALE.E.coli.A13.F121.I1.R1',
                          'stALE.E.coli.A14.F20.I1.R1',
                          'stALE.E.coli.A14.F42.I1.R1',
                          'stALE.E.coli.A14.F133.I1.R1',
                          'stALE.E.coli.A15.F21.I1.R1',
                          'stALE.E.coli.A15.F42.I1.R1',
                          'stALE.E.coli.A15.F117.I1.R1',
                          'stALE.E.coli.A16.F20.I1.R1',
                          'stALE.E.coli.A16.F42.I1.R1',
                          'stALE.E.coli.A16.F134.I1.R1',
                          'stALE.E.coli.A17.F21.I1.R1',
                          'stALE.E.coli.A17.F118.I1.R1',
                          'stALE.E.coli.A18.F18.I1.R1',
                          'stALE.E.coli.A18.F39.I1.R1',
                          'stALE.E.coli.A18.F130.I1.R1', '3A', '4A',
                          'BLANK.40.12G', 'BLANK.40.12H',
                          'Pputida.JBEI.HGL.Pputida.107.BP6',
                          'Pputida.JBEI.HGL.Pputida.108.BP7',
                          'Pputida.JBEI.HGL.Pputida.109.BP8',
                          'Pputida.JBEI.HGL.Pputida.110.M2',
                          'Pputida.JBEI.HGL.Pputida.111.M5',
                          'Pputida.TALE.HGL.Pputida.112',
                          'Pputida.TALE.HGL.Pputida.113',
                          'Pputida.TALE.HGL.Pputida.114',
                          'Pputida.TALE.HGL.Pputida.115',
                          'Pputida.TALE.HGL.Pputida.116',
                          'Pputida.TALE.HGL.Pputida.117',
                          'Pputida.TALE.HGL.Pputida.118',
                          'Pputida.TALE.HGL.Pputida.119',
                          'Pputida.TALE.HGL.Pputida.120',
                          'Pputida.TALE.HGL.Pputida.121',
                          'Pputida.TALE.HGL.Pputida.122',
                          'Pputida.TALE.HGL.Pputida.123',
                          'Pputida.TALE.HGL.Pputida.124',
                          'Pputida.TALE.HGL.Pputida.125',
                          'Pputida.TALE.HGL.Pputida.126',
                          'Pputida.TALE.HGL.Pputida.127',
                          'Pputida.TALE.HGL.Pputida.128',
                          'Pputida.TALE.HGL.Pputida.129',
                          'Pputida.TALE.HGL.Pputida.130',
                          'Pputida.TALE.HGL.Pputida.131',
                          'Pputida.TALE.HGL.Pputida.132',
                          'Pputida.TALE.HGL.Pputida.133',
                          'Pputida.TALE.HGL.Pputida.134',
                          'Pputida.TALE.HGL.Pputida.135',
                          'Pputida.TALE.HGL.Pputida.136',
                          'Pputida.TALE.HGL.Pputida.137',
                          'Pputida.TALE.HGL.Pputida.138',
                          'Pputida.TALE.HGL.Pputida.139',
                          'Pputida.TALE.HGL.Pputida.140',
                          'Pputida.TALE.HGL.Pputida.141',
                          'Pputida.TALE.HGL.Pputida.142',
                          'Pputida.TALE.HGL.Pputida.143',
                          'Pputida.TALE.HGL.Pputida.144',
                          'Pputida.PALE.HGL.Pputida.145',
                          'Pputida.PALE.HGL.Pputida.146',
                          'Pputida.PALE.HGL.Pputida.147',
                          'Pputida.PALE.HGL.Pputida.148',
                          'Pputida.PALE.HGL.Pputida.149',
                          'Pputida.PALE.HGL.Pputida.150',
                          'Pputida.PALE.HGL.Pputida.151',
                          'Pputida.PALE.HGL.Pputida.152',
                          'Pputida.PALE.HGL.Pputida.153',
                          'Pputida.PALE.HGL.Pputida.154',
                          'Pputida.PALE.HGL.Pputida.155',
                          'Pputida.PALE.HGL.Pputida.156',
                          'Pputida.PALE.HGL.Pputida.157',
                          'Pputida.PALE.HGL.Pputida.158',
                          'Pputida.PALE.HGL.Pputida.159',
                          'Pputida.PALE.HGL.Pputida.160',
                          'Pputida.PALE.HGL.Pputida.161',
                          'Pputida.PALE.HGL.Pputida.162',
                          'Pputida.PALE.HGL.Pputida.163',
                          'Pputida.PALE.HGL.Pputida.164',
                          'Pputida.PALE.HGL.Pputida.165',
                          'Pputida.PALE.HGL.Pputida.166',
                          'Pputida.PALE.HGL.Pputida.167',
                          'Pputida.PALE.HGL.Pputida.168',
                          'Pputida.PALE.HGL.Pputida.169',
                          'Pputida.PALE.HGL.Pputida.170',
                          'Pputida.PALE.HGL.Pputida.171',
                          'Pputida.PALE.HGL.Pputida.172',
                          'Pputida.PALE.HGL.Pputida.173',
                          'Pputida.PALE.HGL.Pputida.174',
                          'Pputida.PALE.HGL.Pputida.175',
                          'Pputida.PALE.HGL.Pputida.176',
                          'JM-Metabolic.GN0.2005', 'JM-Metabolic.GN0.2007',
                          'JM-Metabolic.GN0.2009', 'JM-Metabolic.GN0.2094',
                          'JM-Metabolic.GN0.2099', 'JM-Metabolic.GN0.2148',
                          'JM-Metabolic.GN0.2165', 'JM-Metabolic.GN0.2169',
                          'JM-Metabolic.GN0.2172', 'JM-Metabolic.GN0.2175',
                          'JM-Metabolic.GN0.2183', 'JM-Metabolic.GN0.2215',
                          'JM-Metabolic.GN0.2254', 'JM-Metabolic.GN0.2277',
                          'JM-Metabolic.GN0.2290', 'JM-Metabolic.GN0.2337',
                          'JM-Metabolic.GN0.2317', 'JM-Metabolic.GN0.2354',
                          'JM-Metabolic.GN0.2375', 'JM-Metabolic.GN0.2380',
                          'JM-Metabolic.GN0.2393', 'JM-Metabolic.GN0.2404',
                          '5B', '6A', 'BLANK.41.12G', 'BLANK.41.12H',
                          'Deoxyribose.PALE.ALE.MG1655.BOP27.4.14',
                          'Deoxyribose.PALE.ALE.MG1655.BOP27.4.23',
                          'Deoxyribose.PALE.ALE.MG1655.BOP27.4.48',
                          'Deoxyribose.PALE.ALE.MG1655.BOP27.6.21',
                          'Deoxyribose.PALE.ALE.MG1655.BOP27.6.35',
                          'Deoxyribose.PALE.ALE.MG1655.BOP27.10.13',
                          'Deoxyribose.PALE.ALE.MG1655.BOP27.10.28',
                          'Deoxyribose.PALE.ALE.MG1655.BOP27.10.51',
                          'Deoxyribose.PALE.ALE.MG1655.Lib4.18.19',
                          'Deoxyribose.PALE.ALE.MG1655.Lib4.18.59',
                          'Deoxyribose.PALE.ALE.MG1655.Lib4.18.35',
                          'Deoxyribose.PALE.ALE.MG1655.Lib4.20.16',
                          'Deoxyribose.PALE.ALE.MG1655.Lib4.20.43',
                          'Deoxyribose.PALE.ALE.MG1655.Lib4.20.71',
                          'Deoxyribose.PALE.ALE.MG1655.Lib4.22.16',
                          'Deoxyribose.PALE.ALE.MG1655.Lib4.22.28',
                          'Deoxyribose.PALE.ALE.MG1655.Lib4.22.52',
                          'Deoxyribose.PALE.ALE.MG1655.Lib4.24.9',
                          'Deoxyribose.PALE.ALE.MG1655.Lib4.24.24',
                          'Deoxyribose.PALE.ALE.MG1655.Lib4.24.52',
                          'Deoxyribose.PALE.ALE.MG1655.Lib4.26.6',
                          'Deoxyribose.PALE.ALE.MG1655.Lib4.26.27',
                          'Deoxyribose.PALE.ALE.MG1655.Lib4.26.69',
                          'Deoxyribose.PALE.ALE.MG1655.Lib4.28.13',
                          'Deoxyribose.PALE.ALE.MG1655.Lib4.28.28',
                          'Deoxyribose.PALE.ALE.MG1655.Lib4.28.53',
                          'Deoxyribose.PALE.ALE.MG1655.Lib4.30.7',
                          'Deoxyribose.PALE.ALE.MG1655.Lib4.30.22',
                          'Deoxyribose.PALE.ALE.MG1655.Lib4.30.60',
                          'Deoxyribose.PALE.ALE.MG1655.Lib4.32.6',
                          'Deoxyribose.PALE.ALE.MG1655.Lib4.32.20',
                          'Deoxyribose.PALE.ALE.MG1655.Lib4.32.56',
                          'AB5075.AZM.TALE.in.MHB.A.baumannii.AB5075.WT.1.24',
                          'AB5075.AZM.TALE.in.MHB.A.baumannii.AB5075.WT.1.57',
                          'AB5075.AZM.TALE.in.MHB.A.baumannii.AB5075.WT.1.69',
                          'AB5075.AZM.TALE.in.MHB.A.baumannii.AB5075.WT.3.23',
                          'AB5075.AZM.TALE.in.MHB.A.baumannii.AB5075.WT.3.50',
                          'AB5075.AZM.TALE.in.MHB.A.baumannii.AB5075.WT.3.61',
                          'AB5075.AZM.TALE.in.MHB.A.baumannii.AB5075.WT.5.22',
                          'AB5075.AZM.TALE.in.MHB.A.baumannii.AB5075.WT.5.36',
                          'AB5075.AZM.TALE.in.MHB.A.baumannii.AB5075.WT.5.46',
                          'AB5075.AZM.TALE.in.MHB.A.baumannii.AB5075.WT.7.23',
                          'AB5075.AZM.TALE.in.MHB.A.baumannii.AB5075.WT.7.41',
                          'AB5075.AZM.TALE.in.MHB.A.baumannii.AB5075.WT.7.51',
                          'AB5075.AZM.TALE.in.MHB.A.baumannii.AB5075.WT.17.25',
                          'AB5075.AZM.TALE.in.MHB.A.baumannii.AB5075.WT.17.58',
                          'AB5075.AZM.TALE.in.MHB.A.baumannii.AB5075.WT.17.64',
                          'AB5075.AZM.TALE.in.MHB.A.baumannii.AB5075.WT.19.25',
                          'AB5075.AZM.TALE.in.MHB.A.baumannii.AB5075.WT.19.55',
                          'AB5075.AZM.TALE.in.MHB.A.baumannii.AB5075.WT.19.63',
                          'AB5075.AZM.TALE.in.MHB.A.baumannii.AB5075.WT.21.23',
                          'AB5075.AZM.TALE.in.MHB.A.baumannii.AB5075.WT.21.46',
                          'AB5075.AZM.TALE.in.MHB.A.baumannii.AB5075.WT.21.51',
                          'AB5075.AZM.TALE.in.MHB.A.baumannii.AB5075.WT.29.25',
                          'AB5075.AZM.TALE.in.MHB.A.baumannii.AB5075.WT.29.49',
                          'AB5075.AZM.TALE.in.MHB.A.baumannii.AB5075.WT.29.57',
                          'AB5075.AZM.TALE.in.MHB.A.baumannii.AB5075.WT.31.24',
                          'AB5075.AZM.TALE.in.MHB.A.baumannii.AB5075.WT.31.42',
                          'AB5075.AZM.TALE.in.MHB.A.baumannii.AB5075.WT.31.62',
                          'AB5075.AZM.TALE.in.MHB.A.baumannii.AB5075.WT.33.21',
                          'AB5075.AZM.TALE.in.MHB.A.baumannii.AB5075.WT.33.41',
                          'AB5075.AZM.TALE.in.MHB.A.baumannii.AB5075.WT.33.50',
                          'JM-Metabolic.GN02514', 'JM-Metabolic.GN02529',
                          'JM-Metabolic.GN02531', 'JM-Metabolic.GN02567',
                          'JM-Metabolic.GN02590', 'JM-Metabolic.GN02657',
                          'JM-Metabolic.GN02748', 'JM-Metabolic.GN02766',
                          'JM-Metabolic.GN02769', 'JM-Metabolic.GN02787',
                          'JM-Metabolic.GN03132', 'JM-Metabolic.GN03218',
                          'JM-Metabolic.GN03252', 'JM-Metabolic.GN03409',
                          'JM-Metabolic.GN04014', 'JM-Metabolic.GN04094',
                          'JM-Metabolic.GN04255', 'JM-Metabolic.GN04306',
                          'JM-Metabolic.GN04428', 'JM-Metabolic.GN04488',
                          'JM-Metabolic.GN04540', 'JM-Metabolic.GN04563',
                          'JM-Metabolic.GN04612', 'JM-Metabolic.GN04665',
                          'JM-Metabolic.GN04682', 'JM-Metabolic.GN05002',
                          'JM-Metabolic.GN05109', 'JM-Metabolic.GN05128',
                          'JM-Metabolic.GN05367', 'JM-Metabolic.GN05377',
                          '7A', '8A', 'BLANK.42.12G', 'BLANK.42.12H',
                          'JM-MEC.Staphylococcus.aureusstrain.BERTI-B0326',
                          'JM-MEC.Staphylococcus.aureusstrain.BERTI-B0327',
                          'JM-MEC.Staphylococcus.aureusstrain.BERTI-B0328',
                          'JM-MEC.Staphylococcus.aureusstrain.BERTI-B0329',
                          'JM-MEC.Staphylococcus.aureusstrain.BERTI-B0330',
                          'JM-MEC.Staphylococcus.aureusstrain.BERTI-B0352',
                          'JM-MEC.Staphylococcus.aureusstrain.BERTI-B0353',
                          'JM-MEC.Staphylococcus.aureusstrain.BERTI-B0354',
                          'JM-MEC.Staphylococcus.aureusstrain.BERTI-B0355',
                          'JM-MEC.Staphylococcus.aureusstrain.BERTI-B0356',
                          'JM-MEC.Staphylococcus.aureusstrain.BERTI-B0357',
                          'JM-MEC.Staphylococcus.aureusstrain.BERTI-B0364',
                          'JM-MEC.Staphylococcus.aureusstrain.BERTI-B0366',
                          'JM-MEC.Staphylococcus.aureusstrain.BERTI-B0367',
                          'JM-MEC.Staphylococcus.aureusstrain.BERTI-B0368',
                          'JM-MEC.Staphylococcus.aureusstrain.BERTI-B0369',
                          'JM-MEC.Staphylococcus.aureusstrain.BERTI-B0370',
                          'JM-MEC.Staphylococcus.aureusstrain.BERTI-B0371',
                          'JM-MEC.Staphylococcus.aureusstrain.BERTI-B0372',
                          'JM-MEC.Staphylococcus.aureusstrain.BERTI-B0373',
                          'JM-MEC.Staphylococcus.aureusstrain.BERTI-B0374',
                          'JM-MEC.Staphylococcus.aureusstrain.BERTI-B0375',
                          'JM-MEC.Staphylococcus.aureusstrain.BERTI-B0376',
                          'JM-MEC.Staphylococcus.aureusstrain.BERTI-B0377',
                          'JM-MEC.Staphylococcus.aureusstrain.BERTI-B0378',
                          'JM-MEC.Staphylococcus.aureusstrain.BERTI-B0380',
                          'JM-MEC.Staphylococcus.aureusstrain.BERTI-B0381',
                          'JM-MEC.Staphylococcus.aureusstrain.BERTI-B0382',
                          'JM-MEC.Staphylococcus.aureusstrain.BERTI-B0383',
                          'JM-MEC.Staphylococcus.aureusstrain.BERTI-B0384',
                          'JM-MEC.Staphylococcus.aureusstrain.BERTI-B0385',
                          'JM-MEC.Staphylococcus.aureusstrain.BERTI-B0386',
                          'JM-MEC.Staphylococcus.aureusstrain.BERTI-B0387',
                          'JM-MEC.Staphylococcus.aureusstrain.BERTI-B0388',
                          'JM-MEC.Staphylococcus.aureusstrain.BERTI-B0389',
                          'JM-MEC.Staphylococcus.aureusstrain.BERTI-B0390',
                          'JM-MEC.Staphylococcus.aureusstrain.BERTI-B0391',
                          'JM-MEC.Staphylococcus.aureusstrain.BERTI-B0392',
                          'JM-MEC.Staphylococcus.aureusstrain.BERTI-B0393',
                          'JM-MEC.Staphylococcus.aureusstrain.BERTI-B0394',
                          'JM-MEC.Staphylococcus.aureusstrain.BERTI-B0395',
                          'JM-MEC.Staphylococcus.aureusstrain.BERTI-B0396',
                          'JM-MEC.Staphylococcus.aureusstrain.BERTI-B0397',
                          'JM-MEC.Staphylococcus.aureusstrain.BERTI-B0398',
                          'JM-MEC.Staphylococcus.aureusstrain.BERTI-B0399',
                          'JM-MEC.Staphylococcus.aureusstrain.BERTI-B0400',
                          'JM-MEC.Staphylococcus.aureusstrain.BERTI-B0401',
                          'JM-MEC.Staphylococcus.aureusstrain.BERTI-B0402',
                          'JM-MEC.Staphylococcus.aureusstrain.BERTI-B0403',
                          'JM-MEC.Staphylococcus.aureusstrain.BERTI-B0404',
                          'JM-MEC.Staphylococcus.aureusstrain.BERTI-B0405',
                          'JM-MEC.Staphylococcus.aureusstrain.BERTI-B0406',
                          'JM-MEC.Staphylococcus.aureusstrain.BERTI-B0407',
                          'JM-MEC.Staphylococcus.aureusstrain.BERTI-B0408',
                          'JM-MEC.Staphylococcus.aureusstrain.BERTI-B0409',
                          'JM-MEC.Staphylococcus.aureusstrain.BERTI-B0417',
                          'JM-MEC.Staphylococcus.aureusstrain.BERTI-B0418',
                          'JM-MEC.Staphylococcus.aureusstrain.BERTI-B0419',
                          'JM-MEC.Staphylococcus.aureusstrain.BERTI-B0420',
                          'JM-MEC.Staphylococcus.aureusstrain.BERTI-B0421',
                          'JM-MEC.Staphylococcus.aureusstrain.BERTI-B0473',
                          'JM-MEC.Staphylococcus.aureusstrain.BERTI-B0474',
                          'JM-MEC.Staphylococcus.aureusstrain.BERTI-B0483',
                          'JM-MEC.Staphylococcus.aureusstrain.BERTI-B0484',
                          'JM-MEC.Staphylococcus.aureusstrain.BERTI-B0485',
                          'JM-MEC.Staphylococcus.aureusstrain.BERTI-B0486',
                          'JM-MEC.Staphylococcus.aureusstrain.BERTI-B0516',
                          'JM-MEC.Staphylococcus.aureusstrain.BERTI-B0517',
                          'JM-MEC.Staphylococcus.aureusstrain.BERTI-B0518',
                          'JM-MEC.Staphylococcus.aureusstrain.BERTI-B0519',
                          'JM-MEC.Staphylococcus.aureusstrain.BERTI-B0520',
                          'JM-MEC.Staphylococcus.aureusstrain.BERTI-B0521',
                          'JM-MEC.Staphylococcus.aureusstrain.BERTI-B0522',
                          'JM-MEC.Staphylococcus.aureusstrain.BERTI-B0523',
                          'JM-MEC.Staphylococcus.aureusstrain.BERTI-B0524',
                          'JM-MEC.Staphylococcus.aureusstrain.BERTI-B0525',
                          'JM-MEC.Staphylococcus.aureusstrain.BERTI-R08624',
                          'JM-MEC.Staphylococcus.aureusstrain.BERTI-R08704',
                          'JM-MEC.Staphylococcus.aureusstrain.BERTI-R10727',
                          'JM-MEC.Staphylococcus.aureusstrain.BERTI-R11044',
                          'JM-MEC.Staphylococcus.aureusstrain.BERTI-R11078',
                          'JM-MEC.Staphylococcus.aureusstrain.BERTI-R11101',
                          'JM-MEC.Staphylococcus.aureusstrain.BERTI-R11102',
                          'JM-MEC.Staphylococcus.aureusstrain.BERTI-R11103',
                          'JM-MEC.Staphylococcus.aureusstrain.BERTI-R11135',
                          'JM-MEC.Staphylococcus.aureusstrain.BERTI-R11153',
                          'JM-MEC.Staphylococcus.aureusstrain.BERTI-R11154',
                          'JM-Metabolic.GN02424', 'JM-Metabolic.GN02446',
                          'JM-Metabolic.GN02449', 'JM-Metabolic.GN02487',
                          'JM-Metabolic.GN02501', 'ISB', 'GFR',
                          'BLANK.43.12G', 'BLANK.43.12H',
                          'RMA.KHP.rpoS.Mage.Q97D', 'RMA.KHP.rpoS.Mage.Q97L',
                          'RMA.KHP.rpoS.Mage.Q97N', 'RMA.KHP.rpoS.Mage.Q97E',
                          'JBI.KHP.HGL.021', 'JBI.KHP.HGL.022',
                          'JBI.KHP.HGL.023', 'JBI.KHP.HGL.024',
                          'JBI.KHP.HGL.025', 'JBI.KHP.HGL.026',
                          'JBI.KHP.HGL.027', 'JBI.KHP.HGL.028.Amitesh.soxR',
                          'JBI.KHP.HGL.029.Amitesh.oxyR',
                          'JBI.KHP.HGL.030.Amitesh.soxR.oxyR',
                          'JBI.KHP.HGL.031.Amitesh.rpoS', 'BLANK1.1A',
                          'BLANK1.1B', 'BLANK1.1C', 'BLANK1.1D', 'BLANK1.1E',
                          'BLANK1.1F', 'BLANK1.1G', 'BLANK1.1H', 'AP581451B02',
                          'EP256645B01', 'EP112567B02', 'EP337425B01',
                          'LP127890A01', 'EP159692B04', 'EP987683A01',
                          'AP959450A03', 'SP464350A04', 'C9', 'ep256643b01',
                          'EP121011B01', 'AP616837B04', 'SP506933A04',
                          'EP159695B01', 'EP256644B01', 'SP511289A02',
                          'EP305735B04', 'SP415030A01', 'AP549681B02',
                          'AP549678B01', 'EP260544B04', 'EP202452B01',
                          'EP282276B04', 'SP531696A04', 'SP515443A04',
                          'SP515763A04', 'EP184255B04', 'SP503615A02',
                          'EP260543B04', 'EP768748A04', 'AP309872B03',
                          'AP568785B04', 'EP721390A04', 'EP940013A01',
                          'EP291979B04', 'EP182065B04', 'EP128904B02',
                          'EP915769A04', 'SP464352A03', 'SP365864A04',
                          'SP511294A04', 'EP061002B01', 'SP410793A01',
                          'SP232077A04', 'EP128910B01', 'AP531397B04',
                          'EP043583B01', 'EP230245B01', 'EP606652B04',
                          'EP207041B01', 'EP727972A04', 'EP291980B04',
                          'EP087938B02', 'SP471496A04', 'SP573823A04',
                          'EP393718B01', 'SP612496A01', 'EP032410B02',
                          'EP073216B01', 'EP410046B01', 'SP561451A04',
                          'EP320438B01', 'SP612495A04', 'EP446604B03',
                          'EP446602B01', 'EP182243B02', 'EP333541B04',
                          'EP238034B01', 'AP298002B02', 'EP455759B04',
                          'EP207042B04', 'LP128479A01', 'LP128476A01',
                          'EP316863B03', 'C20', 'lp127896a01', 'SP491907A02',
                          'EP182060B03', 'EP422407B01', 'SP573859A04',
                          'SP584547A02', 'EP182346B04', 'AP668631B04',
                          'EP451428B04', 'LP128538A01', 'SP490298A02',
                          'SP573860A01', 'EP032412B02', 'EP163771B01',
                          'LP169879A01', 'EP729433A02', 'EP447940B04',
                          'SP584551A08', 'EP216516B04', 'EP023808B02',
                          'BLANK2.2A', 'BLANK2.2B', 'BLANK2.2C', 'BLANK2.2D',
                          'BLANK2.2E', 'BLANK2.2F', 'BLANK2.2G', 'BLANK2.2H',
                          'SP573843A04', 'EP683835A01', 'SP573824A04',
                          'SP335002A04', 'SP478193A02', 'SP232311A04',
                          'SP415021A02', 'SP231630A02', 'SP641029A02',
                          'SP232310A04', 'EP617442B01', 'EP587478B04',
                          'EP447928B04', 'EP587475B04', 'EP675042B01',
                          'EP554513B02', 'EP702221B04', 'AP568787B02',
                          'EP054632B01', 'EP121013B01', 'EP649418A02',
                          'EP573313B01', 'LP154981A01', 'AP470859B01',
                          'LP154986A01', 'AP732307B04', 'EP533426B03',
                          'EP587476B04', 'AP696363B02', 'EP587477B04',
                          'SP683466A02', 'EP554518B04', 'EP533429B04',
                          'EP431570B01', 'EP202095B04', 'EP504030B04',
                          'EP207036B01', 'EP393717B01', 'SP491898A02',
                          'EP484973B04', 'EP479794B02', 'EP554515B04',
                          'SP631994A04', 'EP921593A04', 'AP787247B04',
                          'EP090129B04', 'EP447975B02', 'EP212214B01',
                          'EP410042B01', 'SP404409A02', 'SP247340A04',
                          'AP029018B01', 'EP872341A01', 'AP062219B03',
                          'EP790020A02', 'EP808112A04', 'SP404403A02',
                          'EP073160B01', 'EP012991B03', 'SP317297A02',
                          'EP656055A04', 'EP649623A01', 'EP790019A01',
                          'SP257519A04', 'EP808104A01', 'EP808106A01',
                          'SP231629A02', 'EP675044A01', 'EP657260A01',
                          'EP808110A04', 'AP032413B04', 'EP843906A04',
                          'AP173305B04', 'SP231628A02', 'AP173301B04',
                          'SP404405A02', 'EP649653A04', 'EP718687A04',
                          'AP905750A02', 'EP738468A01', 'C6', 'EP890157A02',
                          'SP353893A02', 'EP944059A02', 'EP970005A01',
                          'EP927461A04', 'EP808111A03', 'EP927459A04',
                          'SP317293A02', 'SP235186A04', 'SP399724A04',
                          'EP738469A01', 'SP284095A03', 'C5', 'EP337325B04',
                          'EP759450A04', 'BLANK3.3A', 'BLANK3.3B', 'BLANK3.3C',
                          'BLANK3.3D', 'BLANK3.3E', 'BLANK3.3F', 'BLANK3.3G',
                          'BLANK3.3H', 'AP006367B02', 'EP929277A02',
                          'AP324642B04', 'EP786631A04', 'EP657385A04',
                          'SP235189A01', 'EP448041B04', 'SP231631A02',
                          'SP280481A02', 'AP032412B04', 'EP649737A03',
                          'AP967057A04', 'EP876243A04', 'SP229387A04',
                          'EP667743A04', 'SP246941A01', 'AP745799A04',
                          'SP205732A02', 'SP230382A04', 'SP230380A02',
                          'SP230381A01', 'SP205754A01', 'EP606662B04',
                          'AP780167B02', 'EP447927B04', 'C18', 'LP191039A01',
                          'EP606663B04', 'EP573296B01', 'EP447926B04',
                          'LP127767A01', 'EP479266B04', 'LP128543A01',
                          'EP479270B03', 'EP921594A04', 'EP554501B04',
                          'EP542577B04', 'EP487995B04', 'EP542578B04',
                          'EP573310B01', 'EP244366B01', 'EP533389B03',
                          'EP244360B01', 'AP911328B01', 'AP481403B02',
                          '22.001.801.552.503.00', 'EP372981B04',
                          'EP447929B04', 'SP573849A04', 'SP577399A02',
                          'EP606656B03', 'LP166715A01', 'AP668628B04', 'C14',
                          'EP446610B02', 'EP339061B02', 'SP681591A04',
                          'EP393712B02', 'EP410041B01', 'SP453872A01',
                          '22.001.710.503.791.00', 'LP128540A01',
                          'EP339053B02', 'EP617443B01', 'EP190307B01',
                          'AP795068B04', 'LP128541A01', 'EP584756B04',
                          'SP284096A02', 'EP431562B04', 'EP685640B01',
                          'EP339059B02', 'EP431575B01', 'EP379938B01',
                          'EP529635B02', 'EP554506B04', 'EP455757B04',
                          'SP491900A02', 'LP196272A01', 'SP704319A04',
                          'EP617441B01', 'AP687591B04', 'SP640978A02',
                          'EP981129A02', 'EP455763B04', 'EP339057B02',
                          'SP491897A02', 'EP980752B04', 'LP128539A01',
                          'EP996831B04', 'EP273332B04', 'EP483291B04',
                          'EP393715B01', 'EP617440B01', 'EP729434A01',
                          'SP645141A03', 'BLANK4.4A', 'BLANK4.4B', 'BLANK4.4C',
                          'BLANK4.4D', 'BLANK4.4E', 'BLANK4.4F', 'BLANK4.4G',
                          'BLANK4.4H', 'SP232114A04', 'EP393714B01',
                          'EP533388B01', 'EP724905B01', 'EP282108B01',
                          'EP282107B01', 'EP001625B01', 'EP073209B02',
                          'SP232079A01', 'EP772145A02', 'AP771472A04',
                          'AP223470B01', 'SP404412A02', 'EP772143A02',
                          'SP408629A01', 'EP749735A07', 'EP846485A01',
                          'EP808109A01', 'SP416130A04', 'EP882752A01',
                          'AP953594A02', 'AP046324B02', 'AP891020A04',
                          'EP790023A01', 'EP657386A01', 'EP805337A01',
                          'EP927458A04', 'AP173299B04', 'EP768164A02',
                          'EP886422A01', 'AP103463B01', 'AP744361A02',
                          'AP065292B01', 'SP257517A04', 'EP790021A04',
                          'EP675075A04', 'SP388683A02', 'SP232309A01',
                          'EP899038A04', 'EP636802A01', 'AP046327B02',
                          'EP905975A04', 'SP410796A02', 'EP784608A01',
                          'EP808105A01', 'SP331134A04', 'EP718688A01',
                          'SP232270A02', 'EP970001A01', 'EP001624B01',
                          'EP868682A01', 'EP927462A02', 'C3', 'EP890158A02',
                          'EP023801B04', 'EP400447B04', 'EP385379B01',
                          'EP385387B01', 'EP385384B01', 'SP754514A04',
                          'SP415025A01', 'SP415023A02', 'EP400448B04',
                          'EP479894B04']

        # test sample-information-file generation.
        pipeline = Pipeline(self.good_config_file, self.good_run_id,
                            self.good_sample_sheet_path,
                            self.output_file_path, self.qiita_id,
                            Pipeline.METAGENOMIC_PTYPE)

        obs = pipeline.get_sample_names()

        self.assertEqual(sorted(obs), sorted(exp_sample_ids))

        exp = {'3A', '4A', '5B', '6A', 'BLANK.41.12G', '7A', '8A', 'ISB',
               'GFR'}

        obs = set(pipeline.get_sample_names('StudyC'))
        self.assertEqual(obs, exp)

    def test_get_project_info(self):
        exp_proj_info = [
            {'project_name': 'StudyA_13059', 'qiita_id': '13059',
             'contains_replicates': False},
            {'project_name': 'StudyB_11661', 'qiita_id': '11661',
             'contains_replicates': False},
            {'project_name': 'StudyC_6123', 'qiita_id': '6123',
             'contains_replicates': False}]

        exp_project_names = ['StudyA_13059', 'StudyB_11661',
                             'StudyC_6123']

        # test sample-information-file generation.
        pipeline = Pipeline(self.good_config_file, self.good_run_id,
                            self.good_sample_sheet_path,
                            self.output_file_path, self.qiita_id,
                            Pipeline.METAGENOMIC_PTYPE)

        obs_proj_info = pipeline.get_project_info()

        obs_project_names = []
        for d in obs_proj_info:
            obs_project_names.append(d['project_name'])

        self.assertEqual(sorted(obs_project_names), sorted(exp_project_names))

        for exp_d in exp_proj_info:
            for obs_d in obs_proj_info:
                if obs_d['project_name'] == exp_d['project_name']:
                    self.assertDictEqual(obs_d, exp_d)
                    break

        # repeat test, but set short_names to True and confirm that the Qiita
        # IDs are not part of the project_names.
        exp_project_names = ['StudyA', 'StudyB', 'StudyC']

        obs_proj_info = pipeline.get_project_info(short_names=True)

        obs_project_names = []
        for d in obs_proj_info:
            obs_project_names.append(d['project_name'])

        self.assertEqual(sorted(obs_project_names), sorted(exp_project_names))

        pipeline = Pipeline(self.good_config_file, self.good_run_id,
                            self.good_sheet_w_replicates,
                            self.output_file_path, self.qiita_id,
                            Pipeline.METAGENOMIC_PTYPE)

        obs_proj_info = pipeline.get_project_info()

        # assert value is boolean type True, even though the method no longer
        # silently converts string values to bool.
        self.assertTrue(obs_proj_info[0]['contains_replicates'])

    def test_configuration_profiles(self):
        pipeline = Pipeline(self.good_config_file, self.good_run_id,
                            self.good_sample_sheet_path,
                            self.output_file_path, self.qiita_id,
                            Pipeline.METAGENOMIC_PTYPE)

        obs = pipeline.config_profile['profile']

        # assert a profile matching self.good_sample_sheet_path was found.
        self.assertEqual(obs['instrument_type'], "MiSeq")
        self.assertEqual(obs['assay_type'], "Metagenomic")

        obs = obs['configuration']

        # sample novaseq 6000/metagenomic profile doesn't contain settings for
        # bcl-convert and qc. Make sure that these settings exist in the final
        # output and make sure they are set to the default values found in
        # default.json.
        self.assertEqual(obs['bcl-convert']['nprocs'], 16)

        # assert increased values over default found in novaseq 6000/
        # metagenomic profile are found in the final configuration as well.
        self.assertEqual(obs['bcl2fastq']['nodes'], 2)
        self.assertEqual(obs['bcl2fastq']['nprocs'], 62)
        self.assertEqual(obs['nu-qc']['nodes'], 2)
        self.assertEqual(obs['nu-qc']['wallclock_time_in_minutes'], 2028)
        self.assertEqual(obs['nu-qc']['cpus_per_task'], 32)

    def test_parse_project_name(self):
        # test sample-information-file generation.
        pipeline = Pipeline(self.good_config_file, self.good_run_id,
                            self.good_sample_sheet_path,
                            self.output_file_path, self.qiita_id,
                            Pipeline.METAGENOMIC_PTYPE)

        tests = {
            'True': [('StudyA_13059', ('StudyA', '13059')),
                     ('StudyB_11661', ('StudyB', '11661')),
                     ('StudyC_6123', ('StudyC', '6123')),
                     ('bar.baz_123', ('bar.baz', '123')),
                     ('Foobar', None),
                     ('', None),
                     (None, None)],
            'False': [('NYU_BMS_Mel_13059', ('NYU_BMS_Mel_13059', '13059')),
                      ('StudyB_11661', ('StudyB_11661', '11661')),
                      ('StudyC_6123', ('StudyC_6123', '6123')),
                      ('bar.baz_123', ('bar.baz_123', '123')),
                      ('Foobar', None),
                      ('', None),
                      (None, None)]
            }

        for t_set in tests:
            for test, exp in tests[t_set]:
                if exp is None:
                    with self.assertRaises(ValueError):
                        pipeline._parse_project_name(test, t_set == 'True')
                else:
                    obs = pipeline._parse_project_name(test, t_set == 'True')
                    self.assertEqual(obs, exp)

    def test_identify_reserved_words(self):
        pipeline = Pipeline(self.good_config_file, self.good_run_id,
                            self.good_sample_sheet_path,
                            self.output_file_path, self.qiita_id,
                            Pipeline.METAGENOMIC_PTYPE)

        # assert that arbitrary strings are not reserved.
        obs = pipeline.identify_reserved_words(['NOT_A_RESERVED_WORD',
                                                'ANOTHER_WORD'])
        self.assertEqual(obs, [])

        # assert that 'well_id_384' is a reserved word.
        obs = pipeline.identify_reserved_words(['well_id_384',
                                                'NOT_A_RESERVED_WORD'])

        self.assertEqual(obs, ['well_id_384'])

        # create new pipeline using a/legacy (v90) metagenomic sample-sheet.
        pipeline = Pipeline(self.good_config_file, self.good_run_id,
                            self.good_legacy_sheet_path,
                            self.output_file_path, self.qiita_id,
                            Pipeline.METAGENOMIC_PTYPE)

        # assert that for legacy sample-sheets, well_id_384 is NOT a reserved
        # word and the appropriate reserved word is 'Sample_well'.
        obs = pipeline.identify_reserved_words(['well_id_384',
                                                'NOT_A_RESERVED_WORD',
                                                'Sample_well',
                                                'Sample_Well'])

        self.assertEqual(obs, ['sample_well'])


class TestAmpliconPipeline(unittest.TestCase):
    def setUp(self):
        package_root = abspath('./')
        self.path = partial(join, package_root, 'tests', 'data')
        self.good_config_file = join(
            package_root, 'tests', 'configuration.json')
        self.bad_config_file = self.path('bad_configuration.json')
        self.invalid_config_file = 'does/not/exist/configuration.json'
        self.good_run_id = '211021_A00000_0000_SAMPLE'
        # qiita_id is randomly-generated and does not match any known
        # existing qiita job_id.
        self.qiita_id = '077c4da8-74eb-4184-8860-0207f53623be'
        self.invalid_run_id = 'not-sample-sequence-directory'
        self.output_file_path = self.path('output_dir')
        makedirs(self.output_file_path, exist_ok=True)
        self.maxDiff = None
        self.good_mapping_file_path = self.path('good-mapping-file.txt')
        self.mf_missing_column = self.path('mf-missing-column.txt')
        self.mf_duplicate_sample = self.path('mf-duplicate-sample.txt')
        self.good_run_dir = self.path(self.good_run_id)
        self.runinfo_file = self.path(self.good_run_id, 'RunInfo.xml')
        self.rtacomplete_file = self.path(self.good_run_id, 'RTAComplete.txt')
        self.sample_sheet_path = self.path('good-sample-sheet.csv')

        # making backups of the files so they can be restored at the end
        self.runinfo_file_bk = self.runinfo_file + '.bk'
        self.rtacomplete_file_bk = self.rtacomplete_file + '.bk'
        copy(self.runinfo_file, self.runinfo_file_bk)
        copy(self.rtacomplete_file, self.rtacomplete_file_bk)

        # most of the tests here were written with the assumption that these
        # files already exist.
        self.create_runinfo_file()
        self.create_rtacomplete_file()

        # read good configuration file at initialization to avoid putting
        # most of the test code within 'with open()' expressions.
        with open(self.good_config_file, 'r') as f:
            self.good_config = json.load(f)

    def tearDown(self):
        # Pipeline is now the only class aware of these files, hence they
        # can be deleted at the end of testing.
        self.delete_runinfo_file()
        self.delete_rtacomplete_file()

        copy(self.runinfo_file_bk, self.runinfo_file)
        copy(self.rtacomplete_file_bk, self.rtacomplete_file)

    def make_runinfo_file_unreadable(self):
        os.chmod(self.runinfo_file, 0o000)

    def make_runinfo_file_readable(self):
        os.chmod(self.runinfo_file, 0o777)

    def create_runinfo_file(self, four_reads=False):
        # since good sample RunInfo.xml files already exist to support
        # other tests, reuse them here.

        f_name = 'RunInfo_Good2.xml' if four_reads else 'RunInfo_Good1.xml'
        copy(join('tests/data/', f_name),
             self.runinfo_file)

    def delete_runinfo_file(self):
        try:
            os.remove(self.runinfo_file)
        except FileNotFoundError:
            # make method idempotent
            pass

    def create_rtacomplete_file(self):
        with open(self.rtacomplete_file, 'w') as f:
            f.write("")

    def delete_rtacomplete_file(self):
        try:
            os.remove(self.rtacomplete_file)
        except FileNotFoundError:
            # make method idempotent
            pass

    def test_required_file_checks(self):
        # begin this test by deleting the RunInfo.txt file and verifying that
        # Pipeline object will raise an Error.
        self.delete_runinfo_file()

        with self.assertRaisesRegex(PipelineError, "required file 'RunInfo.xml"
                                                   "' is not present."):
            Pipeline(self.good_config_file, self.good_run_id,
                     self.good_mapping_file_path,
                     self.output_file_path,
                     self.qiita_id, Pipeline.AMPLICON_PTYPE)

        # delete RTAComplete.txt and recreate RunInfo.txt file to verify that
        # an Error is raised when only RTAComplete.txt is missing.
        self.delete_rtacomplete_file()
        self.create_runinfo_file()

        with self.assertRaisesRegex(PipelineError, "required file 'RTAComplete"
                                                   ".txt' is not present."):
            Pipeline(self.good_config_file, self.good_run_id,
                     self.good_mapping_file_path,
                     self.output_file_path,
                     self.qiita_id, Pipeline.AMPLICON_PTYPE)

        # make RunInfo.xml file unreadable and verify that Pipeline object
        # raises the expected Error.
        self.create_rtacomplete_file()
        self.make_runinfo_file_unreadable()

        with self.assertRaisesRegex(PipelineError, "RunInfo.xml is present, "
                                                   "but not readable"):
            Pipeline(self.good_config_file, self.good_run_id,
                     self.good_mapping_file_path, self.output_file_path,
                     self.qiita_id, Pipeline.AMPLICON_PTYPE)
            self.make_runinfo_file_readable()

    def test_creation(self):
        # Pipeline should assert due to config_file
        with self.assertRaises(PipelineError) as e:
            Pipeline(self.bad_config_file,
                     self.good_run_id,
                     self.good_mapping_file_path,
                     self.output_file_path,
                     self.qiita_id, Pipeline.AMPLICON_PTYPE)

        msg = re.sub(r'not a key in .*?/sequence_processing_pipeline',
                     r'not a key in sequence_processing_pipeline',
                     str(e.exception))
        self.assertEqual(msg, "'search_paths' is not a key in "
                              f"{self.path()}/bad_configuration.json")

        # Pipeline should assert due to an invalid config file path.
        with self.assertRaises(PipelineError) as e:
            Pipeline(self.invalid_config_file,
                     self.good_run_id,
                     self.good_mapping_file_path,
                     self.output_file_path,
                     self.qiita_id, Pipeline.AMPLICON_PTYPE)

        self.assertEqual(str(e.exception), 'does/not/exist/configuration.json '
                                           'does not exist.')

        # Pipeline should assert on config_file = None
        with self.assertRaises(PipelineError) as e:
            Pipeline(None,
                     self.good_run_id,
                     self.good_mapping_file_path,
                     self.output_file_path,
                     self.qiita_id, Pipeline.AMPLICON_PTYPE)

        self.assertEqual(str(e.exception), 'configuration_file_path cannot be '
                                           'None')

        # Pipeline should assert due to invalid_run_id
        with self.assertRaises(PipelineError) as e:
            Pipeline(self.good_config_file,
                     self.invalid_run_id,
                     self.good_mapping_file_path,
                     self.output_file_path,
                     self.qiita_id, Pipeline.AMPLICON_PTYPE)

        self.assertEqual(str(e.exception), "A run-dir for 'not-sample-sequence"
                                           "-directory' could not be found")

        # Pipeline should assert on run_id = None
        with self.assertRaises(PipelineError) as e:
            Pipeline(self.good_config_file,
                     None,
                     self.good_mapping_file_path,
                     self.output_file_path,
                     self.qiita_id, Pipeline.AMPLICON_PTYPE)

    def test_mapping_file_validation(self):
        # test successful validation of a good mapping-file.
        try:
            Pipeline(self.good_config_file, self.good_run_id,
                     self.good_mapping_file_path,
                     self.output_file_path,
                     self.qiita_id, Pipeline.AMPLICON_PTYPE)
        except PipelineError as e:
            self.fail(("test_filter_directories_for_time failed w/PipelineEr"
                       f"ror: {e.message}"))

        # test unsuccessful validation of a bad mapping-file.
        with self.assertRaises(PipelineError) as e:
            Pipeline(self.good_config_file, self.good_run_id,
                     self.mf_missing_column,
                     self.output_file_path,
                     self.qiita_id, Pipeline.AMPLICON_PTYPE)
        self.assertEqual(str(e.exception), ('Mapping-file is missing '
                                            'columns: tm10_8_tool, '
                                            'tm50_8_tool, well_id_384'))

        # test unsuccessful validation of a bad mapping-file.
        with self.assertRaises(PipelineError) as e:
            Pipeline(self.good_config_file, self.good_run_id,
                     self.mf_duplicate_sample,
                     self.output_file_path,
                     self.qiita_id, Pipeline.AMPLICON_PTYPE)
        self.assertEqual(str(e.exception), ("Mapping-file contains duplicate "
                                            "columns: ['barcode', 'Barcode']"))

    def test_is_mapping_file(self):
        # assert that a good sample-sheet is not a mapping-file
        self.assertFalse(Pipeline.is_mapping_file(self.sample_sheet_path))
        # assert that a good mapping-file returns correctly
        self.assertTrue(Pipeline.is_mapping_file(self.good_mapping_file_path))
        # assert that a mapping-file w/duplicate samples is still considered
        # a mapping file.
        self.assertTrue(Pipeline.is_mapping_file(self.mf_duplicate_sample))
        # assert that a mapping-file w/a missing columbn is still considered
        # a mapping file.
        self.assertTrue(Pipeline.is_mapping_file(self.mf_missing_column))

    def test_is_sample_sheet(self):
        # assert that a good sample-sheet returns correctly.
        self.assertTrue(Pipeline.is_sample_sheet(self.sample_sheet_path))
        # assert that a good mapping-file is not a sample-sheet.
        self.assertFalse(Pipeline.is_sample_sheet(self.good_mapping_file_path))

    def test_generate_sample_information_files(self):
        # test sample-information-file generation.
        pipeline = Pipeline(self.good_config_file, self.good_run_id,
                            self.good_mapping_file_path,
                            self.output_file_path,
                            self.qiita_id,
                            Pipeline.AMPLICON_PTYPE)
        paths = pipeline.generate_sample_info_files()

        exp = [(f'{self.path()}/output_dir/{self.good_run_id}'
                '_ABTX_20230208_ABTX_11052_blanks.tsv')]

        self.assertCountEqual(paths, exp)

        # generate_sample_information_file() remains 95% the same as before.
        # a few lines of code at the beginning of the method generate lists
        # of samples and projects from the mapping file versus a sample-
        # sheet. As long as the file is being generated, additional checks
        # aren't needed.

    def test_get_sample_ids(self):
        exp_sample_ids = ['11.1.21.RK.FH', '11.1.21.RK.LH',
                          '11.1.21.RK.RH', '11.10.21.RK.FH',
                          '11.10.21.RK.LH', '11.10.21.RK.RH',
                          '11.12.21.RK.FH', '11.12.21.RK.LH',
                          '11.12.21.RK.RH', '11.13.21.RK.FH',
                          '11.13.21.RK.LH', '11.13.21.RK.RH',
                          '11.17.21.RK.FH', '11.17.21.RK.LH',
                          '11.17.21.RK.RH', '11.2.21.RK.FH',
                          '11.2.21.RK.LH', '11.2.21.RK.RH',
                          '11.3.21.RK.FH', '11.3.21.RK.LH',
                          '11.3.21.RK.RH', '11.4.21.RK.FH',
                          '11.4.21.RK.LH', '11.4.21.RK.RH',
                          '11.5.21.RK.FH', '11.5.21.RK.LH',
                          '11.5.21.RK.RH', '11.6.21.RK.FH',
                          '11.6.21.RK.LH', '11.6.21.RK.RH',
                          '11.7.21.RK.FH', '11.7.21.RK.LH',
                          '11.7.21.RK.RH', '11.8.21.RK.FH',
                          '11.8.21.RK.LH', '5.1.22.RK.FH',
                          '5.1.22.RK.LH', '5.1.22.RK.RH',
                          '5.10.22.RK.RH', '5.11.22.RK.FH',
                          '5.11.22.RK.LH', '5.11.22.RK.RH',
                          '5.12.22.RK.FH', '5.12.22.RK.LH',
                          '5.12.22.RK.RH', '5.13.22.RK.FH',
                          '5.13.22.RK.LH', '5.13.22.RK.RH',
                          '5.14.22.RK.FH', '5.14.22.RK.LH',
                          '5.14.22.RK.RH', '5.15.22.RK.FH',
                          '5.15.22.RK.LH', '5.15.22.RK.RH',
                          '5.16.22.RK.FH', '5.16.22.RK.LH',
                          '5.16.22.RK.RH', '5.17.22.RK.FH',
                          '5.17.22.RK.LH', '5.17.22.RK.RH',
                          '5.18.22.RK.FH', '5.18.22.RK.LH',
                          '5.18.22.RK.RH', '5.19.22.RK.FH',
                          '5.19.22.RK.LH', '5.19.22.RK.RH',
                          '5.2.22.RK.FH', '5.2.22.RK.LH',
                          '5.2.22.RK.RH', '5.20.22.RK.FH',
                          '5.20.22.RK.LH', '5.20.22.RK.RH',
                          '5.21.22.RK.FH', '5.21.22.RK.LH',
                          '5.21.22.RK.RH', '5.22.22.RK.FH',
                          '5.22.22.RK.LH', '5.22.22.RK.RH',
                          '5.23.22.RK.FH', '5.23.22.RK.LH',
                          '5.23.22.RK.RH', '5.24.22.RK.FH',
                          '5.24.22.RK.LH', '5.24.22.RK.RH',
                          '5.27.22.RK.FH', '5.27.22.RK.LH',
                          '5.27.22.RK.RH', '5.29.22.RK.FH',
                          '5.29.22.RK.LH', '5.29.22.RK.RH',
                          '5.3.22.RK.FH', '5.3.22.RK.LH',
                          '5.3.22.RK.RH', '5.30.22.RK.FH',
                          '5.30.22.RK.LH', '5.30.22.RK.RH',
                          '5.31.22.RK.FH', '5.31.22.RK.LH',
                          '5.31.22.RK.RH', '5.4.22.RK.FH',
                          '5.4.22.RK.LH', '5.4.22.RK.RH',
                          '5.5.22.RK.FH', '5.5.22.RK.LH',
                          '5.5.22.RK.RH', '5.6.22.RK.FH',
                          '5.6.22.RK.LH', '5.6.22.RK.RH',
                          '5.7.22.RK.FH', '5.7.22.RK.LH',
                          '5.7.22.RK.RH', '5.8.22.RK.FH',
                          '5.8.22.RK.LH', '5.8.22.RK.RH',
                          '5.9.22.RK.FH', '5.9.22.RK.LH',
                          '5.9.22.RK.RH', '6.1.22.RK.FH',
                          '6.1.22.RK.LH', '6.1.22.RK.RH',
                          '6.10.22.RK.FH', '6.10.22.RK.LH',
                          '6.10.22.RK.RH', '6.11.22.RK.FH',
                          '6.11.22.RK.LH', '6.11.22.RK.RH',
                          '6.12.22.RK.FH', '6.12.22.RK.LH',
                          '6.12.22.RK.RH', '6.13.22.RK.FH',
                          '6.13.22.RK.LH', '6.13.22.RK.RH',
                          '6.14.22.RK.FH', '6.14.22.RK.LH',
                          '6.14.22.RK.RH', '6.15.22.RK.FH',
                          '6.15.22.RK.LH', '6.15.22.RK.RH',
                          '6.16.22.RK.FH', '6.16.22.RK.LH',
                          '6.16.22.RK.RH', '6.17.22.RK.FH',
                          '6.17.22.RK.LH', '6.17.22.RK.RH',
                          '6.18.22.RK.FH', '6.18.22.RK.LH',
                          '6.18.22.RK.RH', '6.19.22.RK.FH',
                          '6.19.22.RK.LH', '6.19.22.RK.RH',
                          '6.2.22.RK.FH', '6.2.22.RK.LH',
                          '6.2.22.RK.RH', '6.20.22.RK.FH',
                          '6.20.22.RK.LH', '6.20.22.RK.RH',
                          '6.21.22.RK.FH', '6.21.22.RK.LH',
                          '6.21.22.RK.RH', '6.22.22.RK.FH',
                          '6.22.22.RK.LH', '6.22.22.RK.RH',
                          '6.23.22.RK.FH', '6.23.22.RK.LH.A',
                          '6.23.22.RK.LH.B', '6.24.22.RK.FH',
                          '6.24.22.RK.RH', '6.25.22.RK.FH',
                          '6.25.22.RK.LH', '6.25.22.RK.RH',
                          '6.26.22.RK.FH', '6.26.22.RK.LH',
                          '6.26.22.RK.RH.A', '6.26.22.RK.RH.B',
                          '6.27.22.RK.FH', '6.27.22.RK.LH',
                          '6.27.22.RK.RH', '6.28.22.RK.FH',
                          '6.28.22.RK.LH', '6.28.22.RK.RH',
                          '6.29.22.RK.FH', '6.29.22.RK.LH',
                          '6.29.22.RK.RH', '6.3.22.RK.FH',
                          '6.3.22.RK.LH', '6.3.22.RK.RH',
                          '6.30.22.RK.FH', '6.30.22.RK.LH',
                          '6.30.22.RK.RH', '6.4.22.RK.FH',
                          '6.4.22.RK.LH', '6.4.22.RK.RH',
                          '6.5.22.RK.FH', '6.5.22.RK.LH',
                          '6.5.22.RK.RH', '6.6.22.RK.FH',
                          '6.6.22.RK.LH', '6.6.22.RK.RH',
                          '6.7.22.RK.FH', '6.7.22.RK.LH',
                          '6.7.22.RK.RH', '6.8.22.RK.FH',
                          '6.8.22.RK.LH', '6.8.22.RK.RH',
                          '6.9.22.RK.FH', '6.9.22.RK.LH',
                          '6.9.22.RK.RH', '9.1.22.RK.FH',
                          '9.1.22.RK.LH', '9.1.22.RK.RH',
                          '9.10.22.RK.FH', '9.10.22.RK.LH',
                          '9.10.22.RK.RH', '9.11.22.RK.FH',
                          '9.11.22.RK.LH', '9.11.22.RK.RH',
                          '9.12.22.RK.FH', '9.12.22.RK.LH',
                          '9.12.22.RK.RH', '9.13.22.RK.FH',
                          '9.13.22.RK.LH', '9.13.22.RK.RH',
                          '9.14.22.RK.FH', '9.14.22.RK.LH',
                          '9.14.22.RK.RH', '9.15.22.RK.FH',
                          '9.15.22.RK.LH', '9.15.22.RK.RH',
                          '9.16.22.RK.FH', '9.16.22.RK.LH',
                          '9.16.22.RK.RH', '9.17.22.RK.FH',
                          '9.17.22.RK.LH', '9.17.22.RK.RH',
                          '9.19.22.RK.FH', '9.19.22.RK.LH',
                          '9.19.22.RK.RH', '9.2.22.RK.FH',
                          '9.2.22.RK.LH', '9.2.22.RK.RH',
                          '9.20.22.RK.FH', '9.20.22.RK.LH',
                          '9.20.22.RK.RH', '9.21.22.RK.FH',
                          '9.21.22.RK.LH', '9.21.22.RK.RH',
                          '9.22.22.RK.FH', '9.22.22.RK.LH',
                          '9.22.22.RK.RH', '9.23.22.RK.FH',
                          '9.23.22.RK.LH', '9.23.22.RK.RH',
                          '9.24.22.RK.FH', '9.24.22.RK.LH',
                          '9.24.22.RK.RH', '9.25.22.RK.FH',
                          '9.25.22.RK.LH', '9.26.22.RK.FH',
                          '9.26.22.RK.LH', '9.26.22.RK.RH',
                          '9.27.22.RK.FH', '9.27.22.RK.LH',
                          '9.27.22.RK.RH', '9.29.22.RK.FH',
                          '9.29.22.RK.LH', '9.29.22.RK.RH',
                          '9.3.22.RK.FH', '9.3.22.RK.LH',
                          '9.3.22.RK.RH', '9.30.22.RK.FH',
                          '9.30.22.RK.LH', '9.30.22.RK.RH',
                          '9.4.22.RK.FH', '9.4.22.RK.LH',
                          '9.4.22.RK.RH', '9.5.22.RK.FH',
                          '9.5.22.RK.LH', '9.5.22.RK.RH',
                          '9.6.22.RK.FH', '9.6.22.RK.LH',
                          '9.6.22.RK.RH', '9.7.22.RK.FH',
                          '9.7.22.RK.LH', '9.7.22.RK.RH',
                          '9.8.22.RK.FH', '9.8.22.RK.LH',
                          '9.8.22.RK.RH', '9.9.22.RK.FH',
                          '9.9.22.RK.LH', '9.9.22.RK.RH',
                          'BLANK.242.4C', 'BLANK238.3A',
                          'BLANK238.3B', 'BLANK238.3C',
                          'BLANK238.3D', 'BLANK238.3E',
                          'BLANK238.3F', 'BLANK238.3G',
                          'BLANK238.3H', 'BLANK239.10A',
                          'BLANK239.10B', 'BLANK239.10C',
                          'BLANK239.10D', 'BLANK239.10E',
                          'BLANK239.10F', 'BLANK239.10G',
                          'BLANK239.10H', 'BLANK240.3A',
                          'BLANK240.3B', 'BLANK240.3C',
                          'BLANK240.3D', 'BLANK240.3E',
                          'BLANK240.3F', 'BLANK240.3G',
                          'BLANK240.3H', 'BLANK242.10A',
                          'BLANK242.10B', 'BLANK242.10C',
                          'BLANK242.10D', 'BLANK242.10E',
                          'BLANK242.10F', 'BLANK242.10G',
                          'BLANK242.10H', 'BLANK242.11A',
                          'BLANK242.11B', 'BLANK242.11C',
                          'BLANK242.11D', 'BLANK242.11E',
                          'BLANK242.11F', 'BLANK242.11G',
                          'BLANK242.11H', 'BLANK242.12A',
                          'BLANK242.12B', 'BLANK242.12C',
                          'BLANK242.12D', 'BLANK242.12E',
                          'BLANK242.12F', 'BLANK242.12G',
                          'BLANK242.12H', 'BLANK242.4D',
                          'BLANK242.4E', 'BLANK242.4F',
                          'BLANK242.4G', 'BLANK242.4H',
                          'BLANK242.5A', 'BLANK242.5B',
                          'BLANK242.5C', 'BLANK242.5D',
                          'BLANK242.5E', 'BLANK242.5F',
                          'BLANK242.5G', 'BLANK242.5H',
                          'BLANK242.6A', 'BLANK242.6B',
                          'BLANK242.6C', 'BLANK242.6D',
                          'BLANK242.6E', 'BLANK242.6F',
                          'BLANK242.6G', 'BLANK242.6H',
                          'BLANK242.7A', 'BLANK242.7B',
                          'BLANK242.7C', 'BLANK242.7D',
                          'BLANK242.7E', 'BLANK242.7F',
                          'BLANK242.7G', 'BLANK242.7H',
                          'BLANK242.8A', 'BLANK242.8B',
                          'BLANK242.8C', 'BLANK242.8D',
                          'BLANK242.8E', 'BLANK242.8F',
                          'BLANK242.8G', 'BLANK242.8H',
                          'BLANK242.9A', 'BLANK242.9B',
                          'BLANK242.9C', 'BLANK242.9D',
                          'BLANK242.9E', 'BLANK242.9F',
                          'BLANK242.9G', 'BLANK242.9H']
        # test sample-information-file generation.
        pipeline = Pipeline(self.good_config_file,
                            self.good_run_id,
                            self.good_mapping_file_path,
                            self.output_file_path,
                            self.qiita_id,
                            Pipeline.AMPLICON_PTYPE)

        obs = pipeline.get_sample_ids()
        self.assertEqual(sorted(obs), sorted(exp_sample_ids))

    def test_get_sample_names(self):
        exp = ['11.1.21.RK.FH', '11.1.21.RK.LH', '11.1.21.RK.RH',
               '11.10.21.RK.FH', '11.10.21.RK.LH', '11.10.21.RK.RH',
               '11.12.21.RK.FH', '11.12.21.RK.LH', '11.12.21.RK.RH',
               '11.13.21.RK.FH', '11.13.21.RK.LH', '11.13.21.RK.RH',
               '11.17.21.RK.FH', '11.17.21.RK.LH', '11.17.21.RK.RH',
               '11.2.21.RK.FH', '11.2.21.RK.LH', '11.2.21.RK.RH',
               '11.3.21.RK.FH', '11.3.21.RK.LH', '11.3.21.RK.RH',
               '11.4.21.RK.FH', '11.4.21.RK.LH', '11.4.21.RK.RH',
               '11.5.21.RK.FH', '11.5.21.RK.LH', '11.5.21.RK.RH',
               '11.6.21.RK.FH', '11.6.21.RK.LH', '11.6.21.RK.RH',
               '11.7.21.RK.FH', '11.7.21.RK.LH', '11.7.21.RK.RH',
               '11.8.21.RK.FH', '11.8.21.RK.LH', '5.1.22.RK.FH',
               '5.1.22.RK.LH', '5.1.22.RK.RH', '5.10.22.RK.RH',
               '5.11.22.RK.FH', '5.11.22.RK.LH', '5.11.22.RK.RH',
               '5.12.22.RK.FH', '5.12.22.RK.LH', '5.12.22.RK.RH',
               '5.13.22.RK.FH', '5.13.22.RK.LH', '5.13.22.RK.RH',
               '5.14.22.RK.FH', '5.14.22.RK.LH', '5.14.22.RK.RH',
               '5.15.22.RK.FH', '5.15.22.RK.LH', '5.15.22.RK.RH',
               '5.16.22.RK.FH', '5.16.22.RK.LH', '5.16.22.RK.RH',
               '5.17.22.RK.FH', '5.17.22.RK.LH', '5.17.22.RK.RH',
               '5.18.22.RK.FH', '5.18.22.RK.LH', '5.18.22.RK.RH',
               '5.19.22.RK.FH', '5.19.22.RK.LH', '5.19.22.RK.RH',
               '5.2.22.RK.FH', '5.2.22.RK.LH', '5.2.22.RK.RH', '5.20.22.RK.FH',
               '5.20.22.RK.LH', '5.20.22.RK.RH', '5.21.22.RK.FH',
               '5.21.22.RK.LH', '5.21.22.RK.RH', '5.22.22.RK.FH',
               '5.22.22.RK.LH', '5.22.22.RK.RH', '5.23.22.RK.FH',
               '5.23.22.RK.LH', '5.23.22.RK.RH', '5.24.22.RK.FH',
               '5.24.22.RK.LH', '5.24.22.RK.RH', '5.27.22.RK.FH',
               '5.27.22.RK.LH', '5.27.22.RK.RH', '5.29.22.RK.FH',
               '5.29.22.RK.LH', '5.29.22.RK.RH', '5.3.22.RK.FH',
               '5.3.22.RK.LH', '5.3.22.RK.RH', '5.30.22.RK.FH',
               '5.30.22.RK.LH', '5.30.22.RK.RH', '5.31.22.RK.FH',
               '5.31.22.RK.LH', '5.31.22.RK.RH', '5.4.22.RK.FH',
               '5.4.22.RK.LH', '5.4.22.RK.RH', '5.5.22.RK.FH', '5.5.22.RK.LH',
               '5.5.22.RK.RH', '5.6.22.RK.FH', '5.6.22.RK.LH', '5.6.22.RK.RH',
               '5.7.22.RK.FH', '5.7.22.RK.LH', '5.7.22.RK.RH', '5.8.22.RK.FH',
               '5.8.22.RK.LH', '5.8.22.RK.RH', '5.9.22.RK.FH', '5.9.22.RK.LH',
               '5.9.22.RK.RH', '6.1.22.RK.FH', '6.1.22.RK.LH', '6.1.22.RK.RH',
               '6.10.22.RK.FH', '6.10.22.RK.LH', '6.10.22.RK.RH',
               '6.11.22.RK.FH', '6.11.22.RK.LH', '6.11.22.RK.RH',
               '6.12.22.RK.FH', '6.12.22.RK.LH', '6.12.22.RK.RH',
               '6.13.22.RK.FH', '6.13.22.RK.LH', '6.13.22.RK.RH',
               '6.14.22.RK.FH', '6.14.22.RK.LH', '6.14.22.RK.RH',
               '6.15.22.RK.FH', '6.15.22.RK.LH', '6.15.22.RK.RH',
               '6.16.22.RK.FH', '6.16.22.RK.LH', '6.16.22.RK.RH',
               '6.17.22.RK.FH', '6.17.22.RK.LH', '6.17.22.RK.RH',
               '6.18.22.RK.FH', '6.18.22.RK.LH', '6.18.22.RK.RH',
               '6.19.22.RK.FH', '6.19.22.RK.LH', '6.19.22.RK.RH',
               '6.2.22.RK.FH', '6.2.22.RK.LH', '6.2.22.RK.RH', '6.20.22.RK.FH',
               '6.20.22.RK.LH', '6.20.22.RK.RH', '6.21.22.RK.FH',
               '6.21.22.RK.LH', '6.21.22.RK.RH', '6.22.22.RK.FH',
               '6.22.22.RK.LH', '6.22.22.RK.RH', '6.23.22.RK.FH',
               '6.23.22.RK.LH.A', '6.23.22.RK.LH.B', '6.24.22.RK.FH',
               '6.24.22.RK.RH', '6.25.22.RK.FH', '6.25.22.RK.LH',
               '6.25.22.RK.RH', '6.26.22.RK.FH', '6.26.22.RK.LH',
               '6.26.22.RK.RH.A', '6.26.22.RK.RH.B', '6.27.22.RK.FH',
               '6.27.22.RK.LH', '6.27.22.RK.RH', '6.28.22.RK.FH',
               '6.28.22.RK.LH', '6.28.22.RK.RH', '6.29.22.RK.FH',
               '6.29.22.RK.LH', '6.29.22.RK.RH', '6.3.22.RK.FH',
               '6.3.22.RK.LH', '6.3.22.RK.RH', '6.30.22.RK.FH',
               '6.30.22.RK.LH', '6.30.22.RK.RH', '6.4.22.RK.FH',
               '6.4.22.RK.LH', '6.4.22.RK.RH', '6.5.22.RK.FH', '6.5.22.RK.LH',
               '6.5.22.RK.RH', '6.6.22.RK.FH', '6.6.22.RK.LH', '6.6.22.RK.RH',
               '6.7.22.RK.FH', '6.7.22.RK.LH', '6.7.22.RK.RH', '6.8.22.RK.FH',
               '6.8.22.RK.LH', '6.8.22.RK.RH', '6.9.22.RK.FH', '6.9.22.RK.LH',
               '6.9.22.RK.RH', '9.1.22.RK.FH', '9.1.22.RK.LH', '9.1.22.RK.RH',
               '9.10.22.RK.FH', '9.10.22.RK.LH', '9.10.22.RK.RH',
               '9.11.22.RK.FH', '9.11.22.RK.LH', '9.11.22.RK.RH',
               '9.12.22.RK.FH', '9.12.22.RK.LH', '9.12.22.RK.RH',
               '9.13.22.RK.FH', '9.13.22.RK.LH', '9.13.22.RK.RH',
               '9.14.22.RK.FH', '9.14.22.RK.LH', '9.14.22.RK.RH',
               '9.15.22.RK.FH', '9.15.22.RK.LH', '9.15.22.RK.RH',
               '9.16.22.RK.FH', '9.16.22.RK.LH', '9.16.22.RK.RH',
               '9.17.22.RK.FH', '9.17.22.RK.LH', '9.17.22.RK.RH',
               '9.19.22.RK.FH', '9.19.22.RK.LH', '9.19.22.RK.RH',
               '9.2.22.RK.FH', '9.2.22.RK.LH', '9.2.22.RK.RH', '9.20.22.RK.FH',
               '9.20.22.RK.LH', '9.20.22.RK.RH', '9.21.22.RK.FH',
               '9.21.22.RK.LH', '9.21.22.RK.RH', '9.22.22.RK.FH',
               '9.22.22.RK.LH', '9.22.22.RK.RH', '9.23.22.RK.FH',
               '9.23.22.RK.LH', '9.23.22.RK.RH', '9.24.22.RK.FH',
               '9.24.22.RK.LH', '9.24.22.RK.RH', '9.25.22.RK.FH',
               '9.25.22.RK.LH', '9.26.22.RK.FH', '9.26.22.RK.LH',
               '9.26.22.RK.RH', '9.27.22.RK.FH', '9.27.22.RK.LH',
               '9.27.22.RK.RH', '9.29.22.RK.FH', '9.29.22.RK.LH',
               '9.29.22.RK.RH', '9.3.22.RK.FH', '9.3.22.RK.LH', '9.3.22.RK.RH',
               '9.30.22.RK.FH', '9.30.22.RK.LH', '9.30.22.RK.RH',
               '9.4.22.RK.FH', '9.4.22.RK.LH', '9.4.22.RK.RH', '9.5.22.RK.FH',
               '9.5.22.RK.LH', '9.5.22.RK.RH', '9.6.22.RK.FH', '9.6.22.RK.LH',
               '9.6.22.RK.RH', '9.7.22.RK.FH', '9.7.22.RK.LH', '9.7.22.RK.RH',
               '9.8.22.RK.FH', '9.8.22.RK.LH', '9.8.22.RK.RH', '9.9.22.RK.FH',
               '9.9.22.RK.LH', '9.9.22.RK.RH', 'BLANK.242.4C', 'BLANK238.3A',
               'BLANK238.3B', 'BLANK238.3C', 'BLANK238.3D', 'BLANK238.3E',
               'BLANK238.3F', 'BLANK238.3G', 'BLANK238.3H', 'BLANK239.10A',
               'BLANK239.10B', 'BLANK239.10C', 'BLANK239.10D', 'BLANK239.10E',
               'BLANK239.10F', 'BLANK239.10G', 'BLANK239.10H', 'BLANK240.3A',
               'BLANK240.3B', 'BLANK240.3C', 'BLANK240.3D', 'BLANK240.3E',
               'BLANK240.3F', 'BLANK240.3G', 'BLANK240.3H', 'BLANK242.10A',
               'BLANK242.10B', 'BLANK242.10C', 'BLANK242.10D', 'BLANK242.10E',
               'BLANK242.10F', 'BLANK242.10G', 'BLANK242.10H', 'BLANK242.11A',
               'BLANK242.11B', 'BLANK242.11C', 'BLANK242.11D', 'BLANK242.11E',
               'BLANK242.11F', 'BLANK242.11G', 'BLANK242.11H', 'BLANK242.12A',
               'BLANK242.12B', 'BLANK242.12C', 'BLANK242.12D', 'BLANK242.12E',
               'BLANK242.12F', 'BLANK242.12G', 'BLANK242.12H', 'BLANK242.4D',
               'BLANK242.4E', 'BLANK242.4F', 'BLANK242.4G', 'BLANK242.4H',
               'BLANK242.5A', 'BLANK242.5B', 'BLANK242.5C', 'BLANK242.5D',
               'BLANK242.5E', 'BLANK242.5F', 'BLANK242.5G', 'BLANK242.5H',
               'BLANK242.6A', 'BLANK242.6B', 'BLANK242.6C', 'BLANK242.6D',
               'BLANK242.6E', 'BLANK242.6F', 'BLANK242.6G', 'BLANK242.6H',
               'BLANK242.7A', 'BLANK242.7B', 'BLANK242.7C', 'BLANK242.7D',
               'BLANK242.7E', 'BLANK242.7F', 'BLANK242.7G', 'BLANK242.7H',
               'BLANK242.8A', 'BLANK242.8B', 'BLANK242.8C', 'BLANK242.8D',
               'BLANK242.8E', 'BLANK242.8F', 'BLANK242.8G', 'BLANK242.8H',
               'BLANK242.9A', 'BLANK242.9B', 'BLANK242.9C', 'BLANK242.9D',
               'BLANK242.9E', 'BLANK242.9F', 'BLANK242.9G', 'BLANK242.9H']

        # test sample-information-file generation.
        pipeline = Pipeline(self.good_config_file,
                            self.good_run_id,
                            self.good_mapping_file_path,
                            self.output_file_path,
                            self.qiita_id,
                            Pipeline.AMPLICON_PTYPE)

        obs = pipeline.get_sample_names()
        self.assertEqual(sorted(obs), sorted(exp))

        # mapping file only contains one project, but this test will
        # still exercise the correct code.
        obs = pipeline.get_sample_names('ABTX_20230208_ABTX_11052')
        self.assertEqual(sorted(obs), sorted(exp))

    def test_get_project_info(self):
        exp_proj_info = [
            {'project_name': 'ABTX_20230208_ABTX_11052',
             'qiita_id': '11052',
             'contains_replicates': False}]

        exp_project_names = ['ABTX_20230208_ABTX_11052']

        # test sample-information-file generation.
        pipeline = Pipeline(self.good_config_file, self.good_run_id,
                            self.good_mapping_file_path,
                            self.output_file_path, self.qiita_id,
                            Pipeline.AMPLICON_PTYPE)

        obs_proj_info = pipeline.get_project_info()
        obs_project_names = []
        for d in obs_proj_info:
            obs_project_names.append(d['project_name'])

        self.assertEqual(sorted(obs_project_names), sorted(exp_project_names))

        for exp_d in exp_proj_info:
            for obs_d in obs_proj_info:
                if obs_d['project_name'] == exp_d['project_name']:
                    self.assertDictEqual(obs_d, exp_d)
                    break

    def test_dummy_sheet_generation(self):
        # generate a RunInfo.xml file w/only one indexed read.
        self.create_runinfo_file(four_reads=False)

        _ = Pipeline(self.good_config_file,
                     self.good_run_id,
                     self.good_mapping_file_path,
                     self.output_file_path,
                     self.qiita_id,
                     Pipeline.AMPLICON_PTYPE)

        dummy_sheet_path = join(self.output_file_path,
                                'dummy_sample_sheet.csv')

        with open(dummy_sheet_path) as f:
            obs = f.readlines()
            obs = [x.strip() for x in obs]
            self.assertEqual(obs, good_dummy_sheet1)

        # generate a RunInfo.xml file w/two indexed reads.
        self.create_runinfo_file(four_reads=True)

        _ = Pipeline(self.good_config_file,
                     self.good_run_id,
                     self.good_mapping_file_path,
                     self.output_file_path,
                     self.qiita_id,
                     Pipeline.AMPLICON_PTYPE)

        dummy_sheet_path = join(self.output_file_path,
                                'dummy_sample_sheet.csv')

        with open(dummy_sheet_path) as f:
            obs = f.readlines()
            obs = [x.strip() for x in obs]
            self.assertEqual(obs, good_dummy_sheet2)

        # refrain from testing dummy_sheet_generation with bad inputs.
        # include those tests when testing process_run_info_file().

    def test_process_run_info_file(self):
        pipeline = Pipeline(self.good_config_file,
                            self.good_run_id,
                            self.good_mapping_file_path,
                            self.output_file_path,
                            self.qiita_id,
                            Pipeline.AMPLICON_PTYPE)

        obs = pipeline.process_run_info_file('tests/data/RunInfo_Good1.xml')
        exp = [{'NumCycles': 151, 'Number': 1, 'IsIndexedRead': False},
               {'NumCycles': 8, 'Number': 2, 'IsIndexedRead': True},
               {'NumCycles': 8, 'Number': 3, 'IsIndexedRead': True},
               {'NumCycles': 151, 'Number': 4, 'IsIndexedRead': False}]
        self.assertEqual(obs, exp)

        obs = pipeline.process_run_info_file('tests/data/RunInfo_Good2.xml')
        exp = [{'NumCycles': 151, 'Number': 1, 'IsIndexedRead': False},
               {'NumCycles': 8, 'Number': 2, 'IsIndexedRead': True},
               {'NumCycles': 151, 'Number': 3, 'IsIndexedRead': False}]
        self.assertEqual(obs, exp)

        obs = pipeline.process_run_info_file('tests/data/RunInfo_Good3.xml')
        exp = [{'IsIndexedRead': True, 'IsReverseComplement': False,
                'NumCycles': 12, 'Number': 1},
               {'IsIndexedRead': False, 'IsReverseComplement': False,
                'NumCycles': 151, 'Number': 2},
               {'IsIndexedRead': False, 'IsReverseComplement': False,
                'NumCycles': 151, 'Number': 3}]
        self.assertEqual(obs, exp)

        # a ValueError should be raised when a file that is obviously not
        # a RunInfo.XML file is passed to the method.
        with self.assertRaisesRegex(ValueError, "Cannot extract read "
                                                "information"):
            pipeline.process_run_info_file('tests/data/good-sample-sheet.csv')

        # other errors like an improper list of results from
        # process_run_info_file() are handled by generate_dummy_sample_sheet().
        # These are indirectly tested as generate_dummy_sample_sheet() is
        # called by Pipeline's constructor.

    def test_identify_reserved_words(self):
        pipeline = Pipeline(self.good_config_file,
                            self.good_run_id,
                            self.good_mapping_file_path,
                            self.output_file_path,
                            self.qiita_id,
                            Pipeline.AMPLICON_PTYPE)

        # assert that arbitrary strings are not reserved.
        obs = pipeline.identify_reserved_words(['NOT_A_RESERVED_WORD',
                                                'ANOTHER_WORD'])
        self.assertEqual(obs, [])

        # assert that Sample_Well is okay for current pre-prep files but
        # well_id_384 is reserved. Show that all forms of tm300_8_tool are
        # also reserved.
        obs = pipeline.identify_reserved_words(['Sample_Well',
                                                'TM300_8_Tool',
                                                'tm300_8_tool',
                                                'well_id_384'])
        self.assertEqual(set(obs), {'tm300_8_tool', 'well_id_384'})


class TestInstrumentUtils(unittest.TestCase):
    def setUp(self):
        package_root = abspath('./')
        self.path = partial(join, package_root, 'tests', 'data')

    def test_instrument_utils(self):
        iutils = InstrumentUtils()

        exp = {'231108_M04586_0992_000000000-L7342': {'id': 'M04586',
                                                      'type': 'MiSeq',
                                                      'date': '2023-11-08'},
               '200320_K00180_0957_AHCYKKBBXY_PE150_Knight': {
                   'id': 'K00180',
                   'type': ('HiSeq'),
                   'date': ('2020-03-20')
                                                              },
               '20220912_FS10001773_27_BSE39218-1017': {'id': 'FS10001773',
                                                        'type': 'iSeq',
                                                        'date': '2022-09-12'},
               '231215_LH00444_0031_B222WHFLT4': {'id': 'LH00444',
<<<<<<< HEAD
                                                  'type': 'NovaSeq',
=======
                                                  'type': 'NovaSeq X',
>>>>>>> 0b13bb6d
                                                  'date': '2023-12-16'},
               '190809_D00611_0709_AH3CKJBCX3_RKL0040_StudyB_36-39_2': {
                   'id': 'D00611',
                   'type': 'HiSeq/RR',
                   'date': '2019-08-09'},
               '231215_A01535_0435_BH23F5DSXC': {'id': 'A01535',
                                                 'type': 'NovaSeq 6000',
                                                 'date': '2023-12-15'},
               '150629_K1001_0511_AH5L7GBCXX': {'id': 'K1001',
                                                'type': 'HiSeq 4000',
                                                'date': '2015-06-29'}}

        run_directories = []
        for root, dirs, files in walk(self.path('sample_run_directories')):
            for run_id in dirs:
                run_directories.append((run_id, join(root, run_id)))

            # don't walk recursively. stop after first level.
            break

        for run_id, run_dir in run_directories:
            self.assertEqual(iutils.get_instrument_type(run_dir),
                             exp[run_id]['type'])
            self.assertEqual(iutils._get_date(run_dir),
                             exp[run_id]['date'])


good_dummy_sheet1 = [
    "[Header],,,,,,", "IEMFileVersion,4,,,,,", "Date,10/27/22,,,,,",
    "Workflow,GenerateFASTQ,,,,,", "Application,FASTQ Only,,,,,",
    "Assay,TruSeq HT,,,,,", "Description,test_run,,,,,",
    "Chemistry,Amplicon,,,,,", ",,,,,,", "[Reads],,,,,,", "151,,,,,,",
    "151,,,,,,", ",,,,,,", "[Settings],,,,,,",
    "OverrideCycles,Y151;N8;N8;Y151,,,,,", "MaskShortReads,1,,,,,",
    "CreateFastqForIndexReads,1,,,,,", ",,,,,,", "[Data],,,,,,",
    "Sample_ID,Sample_Plate,Sample_Well,I7_Index_ID,index,I5_Index_ID,index2",
    "211021_A00000_0000_SAMPLE_SMPL1,,,,,,", ",,,,,,",
    "[Bioinformatics],,,,,,",
    ("Project,ForwardAdapter,ReverseAdapter,HumanFiltering,"
     "QiitaID,,"),
    "211021_A00000_0000_SAMPLE_SMPL1,NA,NA,FALSE,14782,,", ",,,,,,",
    "[Contact],,,,,,", "Email,Sample_Project,,,,,",
    "c2cowart@ucsd.edu,SomeProject,,,,,",
    "antgonza@gmail.com,AnotherProject,,,,,", ",,,,,,"]


good_dummy_sheet2 = [
    "[Header],,,,,,", "IEMFileVersion,4,,,,,", "Date,10/27/22,,,,,",
    "Workflow,GenerateFASTQ,,,,,", "Application,FASTQ Only,,,,,",
    "Assay,TruSeq HT,,,,,", "Description,test_run,,,,,",
    "Chemistry,Amplicon,,,,,", ",,,,,,", "[Reads],,,,,,", "151,,,,,,",
    "151,,,,,,", ",,,,,,", "[Settings],,,,,,",
    "OverrideCycles,Y151;N8;Y151,,,,,", "MaskShortReads,1,,,,,",
    "CreateFastqForIndexReads,1,,,,,", ",,,,,,", "[Data],,,,,,",
    "Sample_ID,Sample_Plate,Sample_Well,I7_Index_ID,index,I5_Index_ID,index2",
    "211021_A00000_0000_SAMPLE_SMPL1,,,,,,", ",,,,,,",
    "[Bioinformatics],,,,,,",
    ("Project,ForwardAdapter,ReverseAdapter,HumanFiltering,"
     "QiitaID,,"),
    "211021_A00000_0000_SAMPLE_SMPL1,NA,NA,FALSE,14782,,", ",,,,,,",
    "[Contact],,,,,,", "Email,Sample_Project,,,,,",
    "c2cowart@ucsd.edu,SomeProject,,,,,",
    "antgonza@gmail.com,AnotherProject,,,,,", ",,,,,,"]


if __name__ == '__main__':
    unittest.main()<|MERGE_RESOLUTION|>--- conflicted
+++ resolved
@@ -2404,11 +2404,7 @@
                                                         'type': 'iSeq',
                                                         'date': '2022-09-12'},
                '231215_LH00444_0031_B222WHFLT4': {'id': 'LH00444',
-<<<<<<< HEAD
-                                                  'type': 'NovaSeq',
-=======
                                                   'type': 'NovaSeq X',
->>>>>>> 0b13bb6d
                                                   'date': '2023-12-16'},
                '190809_D00611_0709_AH3CKJBCX3_RKL0040_StudyB_36-39_2': {
                    'id': 'D00611',
