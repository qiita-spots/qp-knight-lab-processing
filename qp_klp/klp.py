--- conflicted
+++ resolved
@@ -138,8 +138,6 @@
         sheet = KLSampleSheet(sample_sheet_path)
         for sample in sheet:
             sample['Lane'] = f'{lane_number}'
-<<<<<<< HEAD
-=======
 
         sheet_df = sample_sheet_to_dataframe(sheet)
         errors = []
@@ -180,7 +178,6 @@
 
         if errors:
             return False, None, '\n'.join(errors)
->>>>>>> 0d8cc361
 
         with open(sample_sheet_path, 'w') as f:
             sheet.write(f)
