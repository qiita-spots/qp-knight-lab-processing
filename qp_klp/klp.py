# -----------------------------------------------------------------------------
# Copyright (c) 2014--, The Qiita Development Team.
#
# Distributed under the terms of the BSD 3-clause License.
#
# The full license is in the file LICENSE, distributed with this software.
# -----------------------------------------------------------------------------
from functools import partial
from inspect import stack
from os import environ, walk
from os import makedirs
from os.path import basename, join, exists
from qiita_client import ArtifactInfo
from sequence_processing_pipeline.ConvertJob import ConvertJob
from sequence_processing_pipeline.FastQCJob import FastQCJob
from sequence_processing_pipeline.GenPrepFileJob import GenPrepFileJob
from sequence_processing_pipeline.Pipeline import Pipeline
from sequence_processing_pipeline.PipelineError import PipelineError
from sequence_processing_pipeline.QCJob import QCJob
from sequence_processing_pipeline.SequenceDirectory import SequenceDirectory
from subprocess import Popen, PIPE


CONFIG_FP = environ["QP_KLP_CONFIG_FP"]


def sequence_processing_pipeline(qclient, job_id, parameters, out_dir):
    """Sequence Processing Pipeline command

    Parameters
    ----------
    qclient : tgp.qiita_client.QiitaClient
        The Qiita server client
    job_id : str
        The job id
    parameters : dict
        The parameter values for this job
    out_dir : str
        The path to the job's output directory

    Returns
    -------
    bool, list, str
        The results of the job
    """
    run_identifier = parameters.pop('run_identifier')
    sample_sheet = parameters.pop('sample_sheet')
    job_pool_size = 30

    # checking if this is running as part of the unittest
    # https://stackoverflow.com/a/25025987
    skip_exec = True if [x for x in stack() if
                         'unittest' in x.filename] else False

    success = True
    ainfo = None
    msg = None

    qclient.update_job_step(job_id, "Step 1 of 6: Setting up pipeline")

    if {'body', 'content_type', 'filename'} == set(sample_sheet):
        # Create a Pipeline object
        try:
            pipeline = Pipeline(CONFIG_FP, run_identifier, out_dir, job_id)
        except PipelineError as e:
            # Pipeline is the object that finds the input fp, based on
            # a search directory set in configuration.json and a run_id.
            if str(e).endswith("could not be found"):
                msg = f"A path for {run_identifier} could not be found."
                return False, None, msg
            else:
                raise e

        outpath = partial(join, out_dir)
        final_results_path = outpath('final_results')
        makedirs(final_results_path, exist_ok=True)

        # the user is uploading a sample-sheet to us, but we need the
        # sample-sheet as a file to pass to the Pipeline().
        sample_sheet_path = outpath(sample_sheet['filename'])
        with open(sample_sheet_path, 'w') as f:
            f.write(sample_sheet['body'])

        msgs, val_sheet = pipeline.validate(sample_sheet_path)

        if val_sheet is None:
            # only pass the top message to update_job_step, due to
            # limited display width.
            msg = str(msgs[0]) if msgs else "Sample sheet failed validation."
            qclient.update_job_step(job_id, msg)
            raise ValueError(msg)
        else:
            # if we're passed a val_sheet, assume any msgs are warnings only.
            # unfortunately, we can only display the top msg.
            msg = msgs[0] if msgs else None
            qclient.update_job_step(job_id, f'warning: {msg}')
            # get project names and their associated qiita ids
            bioinformatics = val_sheet.Bioinformatics
            lst = bioinformatics.to_dict('records')

        sifs = pipeline.generate_sample_information_files(sample_sheet_path)

        # find the uploads directory all trimmed files will need to be
        # moved to.
        results = qclient.get("/qiita_db/artifacts/types/")

        # trimmed files are stored by qiita_id. Find the qiita_id
        # associated with each project and ensure a subdirectory exists
        # for when it comes time to move the trimmed files.
        special_map = []
        for result in lst:
            project_name = result['Sample_Project']
            qiita_id = result['QiitaID']
            upload_path = join(results['uploads'], qiita_id)
            makedirs(upload_path, exist_ok=True)
            special_map.append((project_name, upload_path))

        # Create a SequenceDirectory object
        sdo = SequenceDirectory(pipeline.run_dir, sample_sheet_path)

        qclient.update_job_step(job_id,
                                "Step 2 of 6: Converting BCL to fastq")

        config = pipeline.configuration['bcl-convert']
        convert_job = ConvertJob(pipeline.run_dir,
                                 pipeline.output_path,
                                 sdo.sample_sheet_path,
                                 config['queue'],
                                 config['nodes'],
                                 config['nprocs'],
                                 config['wallclock_time_in_hours'],
                                 config['per_process_memory_limit'],
                                 config['executable_path'],
                                 config['modules_to_load'],
                                 job_id)

        # if skip_execution is True, then each Pipeline object will be
        # initialized, their assertions tested, and an ainfo will be
        # returned to the caller. However the Jobs will not actually
        # be executed. This is useful for testing.
        if not skip_exec:
            convert_job.run()

        qclient.update_job_step(job_id,
                                "Step 3 of 6: Adaptor & Host [optional] "
                                "trimming")

        raw_fastq_files_path = join(pipeline.output_path, 'ConvertJob')

        config = pipeline.configuration['qc']
        qc_job = QCJob(raw_fastq_files_path,
                       pipeline.output_path,
                       sdo.sample_sheet_path,
                       config['mmi_db'],
                       config['queue'],
                       config['nodes'],
                       config['nprocs'],
                       config['wallclock_time_in_hours'],
                       config['job_total_memory_limit'],
                       config['fastp_executable_path'],
                       config['minimap2_executable_path'],
                       config['samtools_executable_path'],
                       config['modules_to_load'],
                       job_id,
                       job_pool_size,
                       config['job_max_array_length'])

        if not skip_exec:
            qc_job.run()

        qclient.update_job_step(job_id, "Step 4 of 6: Generating FastQC & "
                                        "MultiQC reports")

        config = pipeline.configuration['fastqc']

        raw_fastq_files_path = join(pipeline.output_path, 'ConvertJob')
        processed_fastq_files_path = join(pipeline.output_path, 'QCJob')

        fastqc_job = FastQCJob(pipeline.run_dir,
                               pipeline.output_path,
                               raw_fastq_files_path,
                               processed_fastq_files_path,
                               config['nprocs'],
                               config['nthreads'],
                               config['fastqc_executable_path'],
                               config['modules_to_load'],
                               job_id,
                               config['queue'],
                               config['nodes'],
                               config['wallclock_time_in_hours'],
                               config['job_total_memory_limit'],
                               job_pool_size,
                               config['multiqc_config_file_path'],
                               config['job_max_array_length'])

        if not skip_exec:
            fastqc_job.run()

        project_list = fastqc_job.project_names

        qclient.update_job_step(job_id, "Step 5 of 6: Generating Prep "
                                        "Information Files")

        config = pipeline.configuration['seqpro']
        gpf_job = GenPrepFileJob(
            pipeline.run_dir,
            raw_fastq_files_path,
            processed_fastq_files_path,
            pipeline.output_path,
            sdo.sample_sheet_path,
            config['seqpro_path'],
            project_list,
            config['modules_to_load'],
            job_id)

        if not skip_exec:
            gpf_job.run()

        qclient.update_job_step(job_id, "Step 6 of 6: Copying results to "
                                        "archive")

        # just use the filenames for tarballing the sifs.
        # this will prevent the tarball from having an arbitrarily nested
        # tree.
        # the sifs should all be stored in the {out_dir} by default.
        sifs = [basename(x) for x in sifs]
        # convert sifs into a list of filenames.
        sifs = ' '.join(sifs)

        cmds = [f'cd {out_dir}; tar zcvf sample-files.tgz {sifs}',
                f'cd {out_dir}; tar zcvf logs-ConvertJob.tgz ConvertJob/logs',
                f'cd {out_dir}; tar zcvf reports-ConvertJob.tgz '
                'ConvertJob/Reports ConvertJob/Logs',
                f'cd {out_dir}; tar zcvf logs-QCJob.tgz QCJob/logs',
                f'cd {out_dir}; tar zcvf logs-FastQCJob.tgz '
                'FastQCJob/logs',
                f'cd {out_dir}; tar zcvf reports-FastQCJob.tgz '
                'FastQCJob/fastqc',
                f'cd {out_dir}; tar zcvf logs-GenPrepFileJob.tgz '
                'GenPrepFileJob/logs',
                f'cd {out_dir}; tar zcvf prep-files.tgz '
                'GenPrepFileJob/PrepFiles']

        # just use the filenames for tarballing the sifs.
        # this will prevent the tarball from having an arbitrarily nested
        # tree.
        # the sifs should all be stored in the {out_dir} by default.
        if sifs:
            tmp = [basename(x) for x in sifs]
            # convert sifs into a list of filenames.
            tmp = ' '.join(tmp)
            cmds.append(f'cd {out_dir}; tar zcvf sample-files.tgz {tmp}')

        csv_fps = []
        for root, dirs, files in walk(join(gpf_job.output_path, 'PrepFiles')):
            for csv_file in files:
                csv_fps.append(join(root, csv_file))

        for project, upload_dir in special_map:
            cmds.append(f'cd {out_dir}; tar zcvf reports-QCJob.tgz '
                        f'QCJob/{project}/fastp_reports_dir')

            if exists(f'{out_dir}/QCJob/{project}/filtered_sequences'):
                cmds.append(f'cd {out_dir}; mv '
                            f'QCJob/{project}/filtered_sequences/* '
                            f'{upload_dir}')
            else:
                cmds.append(f'cd {out_dir}; mv '
                            f'QCJob/{project}/trimmed_sequences/* '
                            f'{upload_dir}')

            for csv_file in csv_fps:
                if project in csv_file:
                    cmds.append(f'cd {out_dir}; mv {csv_file} {upload_dir}')
                    break

        cmds.append(f'cd {out_dir}; mv *.tgz final_results')
        cmds.append(f'cd {out_dir}; mv FastQCJob/multiqc final_results')
<<<<<<< HEAD
        
        if sifs:
            cmds.append(f'cd {out_dir}; mv sample-files.tgz {upload_dir}')
=======
        cmds.append(f'cd {out_dir}; mv sample-files.tgz {upload_dir}')
>>>>>>> 09ea9c6f

        if skip_exec:
            cmds = []

        for cmd in cmds:
            p = Popen(cmd, universal_newlines=True, shell=True,
                      stdout=PIPE, stderr=PIPE)
            std_out, std_err = p.communicate()
            return_code = p.returncode
            if return_code != 0:
                raise PipelineError(f"'{cmd}' returned {return_code}")

        ainfo = [
            ArtifactInfo('output', 'job-output-folder',
                         [(f'{final_results_path}/', 'directory')])
        ]
    else:
        success = False
        msg = "This doesn't appear to be a valid sample sheet; please review."

    qclient.update_job_step(job_id, "Main Pipeline Finished, processing "
                                    "results")

    return success, ainfo, msg<|MERGE_RESOLUTION|>--- conflicted
+++ resolved
@@ -276,13 +276,9 @@
 
         cmds.append(f'cd {out_dir}; mv *.tgz final_results')
         cmds.append(f'cd {out_dir}; mv FastQCJob/multiqc final_results')
-<<<<<<< HEAD
-        
+
         if sifs:
             cmds.append(f'cd {out_dir}; mv sample-files.tgz {upload_dir}')
-=======
-        cmds.append(f'cd {out_dir}; mv sample-files.tgz {upload_dir}')
->>>>>>> 09ea9c6f
 
         if skip_exec:
             cmds = []
